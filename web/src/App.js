--- conflicted
+++ resolved
@@ -9,11 +9,9 @@
 import ServerError from './pages/ServerError';
 import AddPoints from './pages/AddPoints';
 import OCPDetails from './pages/OCPDetails';
-<<<<<<< HEAD
 import OrganizationSelector from './pages/OrganizationSelector';
 import SuperAdmin from './pages/SuperAdmin';
-=======
->>>>>>> 5c81a23e
+import OCPDetails from './pages/OCPDetails';
 
 import React from 'react';
 import { Route, Routes, BrowserRouter } from 'react-router-dom';
@@ -23,18 +21,14 @@
 import HomePage from './pages/HomePage';
 import UserPage from './pages/UserPage';
 import LeaderBoard from './pages/LeaderBoard';
-<<<<<<< HEAD
 
 import { AuthProvider } from './components/auth/AuthContext';
 import PrivateRoute from './components/auth/PrivateRoute';
-=======
->>>>>>> 5c81a23e
 
 function App() {
   
   return (
     <BrowserRouter>
-<<<<<<< HEAD
       <AuthProvider>
         <Routes>
           {/* Public routes */}
@@ -213,23 +207,6 @@
         </Routes>
         <ToastContainer />
       </AuthProvider>
-=======
-      <Routes>
-        <Route path='/' element={<LoginPage/>} />
-        <Route path='/panel' element={<BotControlPanel />} />
-        <Route path='/addpoints' element={<AddPoints />} />
-        <Route path='/gamepanel/' element={<GamePanel />} />
-        <Route path='/activegame/' element={<ActiveGame />} />
-        <Route path='/jeopardy' element={<Jeopardy />} />
-        <Route path='/home' element={<HomePage/>} />
-        <Route path='/auth' element = {<TokenRetrival />} />
-        <Route path='/500' element = {<ServerError />} />
-        <Route path='/users' element={<UserPage />} />
-        <Route path='/leaderboard' element={<LeaderBoard />} />
-        <Route path='/ocp' element={<OCPDetails />} />
-      </Routes>
-      <ToastContainer />
->>>>>>> 5c81a23e
     </BrowserRouter>
   );
 }
