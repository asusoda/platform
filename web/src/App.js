import './App.css';
import './index.css';

import BotControlPanel from "./pages/BotControlPanel";
import GamePanel from "./pages/GamePanel";
import Jeopardy from "./pages/Jeopardy";
import ActiveGame from './pages/ActiveGame';
import LoginPage from './pages/LoginPage';
import ServerError from './pages/ServerError';
import AddPoints from './pages/AddPoints';
import OCPDetails from './pages/OCPDetails';

import React from 'react';
import { Route, Routes, BrowserRouter } from 'react-router-dom';
import { ToastContainer } from 'react-toastify';
import 'react-toastify/dist/ReactToastify.css';
import TokenRetrival from './pages/TokenRetrival';
import HomePage from './pages/HomePage';
import UserPage from './pages/UserPage';
import LeaderBoard from './pages/LeaderBoard';

function App() {
  
  return (
    <BrowserRouter>
      <Routes>
        <Route path='/' element={<LoginPage/>} />
        <Route path='/panel' element={<BotControlPanel />} />
        <Route path='/addpoints' element={<AddPoints />} />
        <Route path='/gamepanel/' element={<GamePanel />} />
        <Route path='/activegame/' element={<ActiveGame />} />
        <Route path='/jeopardy' element={<Jeopardy />} />
        <Route path='/home' element={<HomePage/>} />
        <Route path='/auth' element = {<TokenRetrival />} />
        <Route path='/500' element = {<ServerError />} />
        <Route path='/users' element={<UserPage />} />
        <Route path='/leaderboard' element={<LeaderBoard />} />
<<<<<<< HEAD
        <Route path='/createuser' element={<CreateUserPage />} />
        <Route path='/ocp' element={<OCPDetails />} />
=======
>>>>>>> 7a575083
      </Routes>
      <ToastContainer />
    </BrowserRouter>
  );
}

export default App;<|MERGE_RESOLUTION|>--- conflicted
+++ resolved
@@ -35,11 +35,6 @@
         <Route path='/500' element = {<ServerError />} />
         <Route path='/users' element={<UserPage />} />
         <Route path='/leaderboard' element={<LeaderBoard />} />
-<<<<<<< HEAD
-        <Route path='/createuser' element={<CreateUserPage />} />
-        <Route path='/ocp' element={<OCPDetails />} />
-=======
->>>>>>> 7a575083
       </Routes>
       <ToastContainer />
     </BrowserRouter>
