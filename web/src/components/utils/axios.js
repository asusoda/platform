<<<<<<< HEAD
import axios from "axios";
import { useAuth } from "../auth/AuthContext";

const apiClient = axios.create({
  // baseURL: 'http://api.thesoda.io', // Your Flask API base URL
  baseURL: "http://localhost:8000", // Your Flask API base URL
=======
import axios from 'axios';

// Get API base URL from environment or default to localhost for development
const getApiBaseUrl = () => {
  return process.env.REACT_APP_API_URL || 'http://localhost:8000';
};

const apiClient = axios.create({
  baseURL: getApiBaseUrl(),
>>>>>>> 61ed54b8
});

// Attach token to all requests
apiClient.interceptors.request.use(
  (config) => {
    const token = localStorage.getItem("accessToken");
    if (token) {
<<<<<<< HEAD
      config.headers["Authorization"] = token;
=======
      config.headers['Authorization'] = `Bearer ${token}`;
    }

    // Add organization context if available
    const currentOrg = JSON.parse(localStorage.getItem('currentOrg') || 'null');
    if (currentOrg) {
      config.headers['X-Organization-ID'] = currentOrg.id;
      config.headers['X-Organization-Prefix'] = currentOrg.prefix;
>>>>>>> 61ed54b8
    }

    return config;
  },
  (error) => Promise.reject(error)
);

// Response interceptor to handle token expiration
apiClient.interceptors.response.use(
  (response) => response,
  async (error) => {
    const originalRequest = error.config;

    if (error.response?.status === 403 && !originalRequest._retry) {
      originalRequest._retry = true;

      try {
        const refreshToken = localStorage.getItem('refreshToken');
        if (!refreshToken) {
          // No refresh token, redirect to login
          localStorage.clear();
          window.location.href = '/login';
          return Promise.reject(error);
        }

        // Try to refresh the access token
        const response = await axios.post(`${getApiBaseUrl()}/api/auth/refresh`, {
          refresh_token: refreshToken
        });

        if (response.data.access_token) {
          const newToken = response.data.access_token;
          localStorage.setItem('accessToken', newToken);
          originalRequest.headers['Authorization'] = `Bearer ${newToken}`;
          return apiClient(originalRequest);
        }
      } catch (refreshError) {
        // Refresh failed, clear all tokens and redirect to login
        localStorage.clear();
        window.location.href = '/login';
      }
    }

    return Promise.reject(error);
  }
);

export default apiClient;<|MERGE_RESOLUTION|>--- conflicted
+++ resolved
@@ -1,21 +1,14 @@
-<<<<<<< HEAD
 import axios from "axios";
 import { useAuth } from "../auth/AuthContext";
-
-const apiClient = axios.create({
-  // baseURL: 'http://api.thesoda.io', // Your Flask API base URL
-  baseURL: "http://localhost:8000", // Your Flask API base URL
-=======
-import axios from 'axios';
+import axios from "axios";
 
 // Get API base URL from environment or default to localhost for development
 const getApiBaseUrl = () => {
-  return process.env.REACT_APP_API_URL || 'http://localhost:8000';
+  return process.env.REACT_APP_API_URL || "http://localhost:8000";
 };
 
 const apiClient = axios.create({
   baseURL: getApiBaseUrl(),
->>>>>>> 61ed54b8
 });
 
 // Attach token to all requests
@@ -23,18 +16,15 @@
   (config) => {
     const token = localStorage.getItem("accessToken");
     if (token) {
-<<<<<<< HEAD
       config.headers["Authorization"] = token;
-=======
-      config.headers['Authorization'] = `Bearer ${token}`;
+      config.headers["Authorization"] = `Bearer ${token}`;
     }
 
     // Add organization context if available
-    const currentOrg = JSON.parse(localStorage.getItem('currentOrg') || 'null');
+    const currentOrg = JSON.parse(localStorage.getItem("currentOrg") || "null");
     if (currentOrg) {
-      config.headers['X-Organization-ID'] = currentOrg.id;
-      config.headers['X-Organization-Prefix'] = currentOrg.prefix;
->>>>>>> 61ed54b8
+      config.headers["X-Organization-ID"] = currentOrg.id;
+      config.headers["X-Organization-Prefix"] = currentOrg.prefix;
     }
 
     return config;
@@ -52,29 +42,32 @@
       originalRequest._retry = true;
 
       try {
-        const refreshToken = localStorage.getItem('refreshToken');
+        const refreshToken = localStorage.getItem("refreshToken");
         if (!refreshToken) {
           // No refresh token, redirect to login
           localStorage.clear();
-          window.location.href = '/login';
+          window.location.href = "/login";
           return Promise.reject(error);
         }
 
         // Try to refresh the access token
-        const response = await axios.post(`${getApiBaseUrl()}/api/auth/refresh`, {
-          refresh_token: refreshToken
-        });
+        const response = await axios.post(
+          `${getApiBaseUrl()}/api/auth/refresh`,
+          {
+            refresh_token: refreshToken,
+          }
+        );
 
         if (response.data.access_token) {
           const newToken = response.data.access_token;
-          localStorage.setItem('accessToken', newToken);
-          originalRequest.headers['Authorization'] = `Bearer ${newToken}`;
+          localStorage.setItem("accessToken", newToken);
+          originalRequest.headers["Authorization"] = `Bearer ${newToken}`;
           return apiClient(originalRequest);
         }
       } catch (refreshError) {
         // Refresh failed, clear all tokens and redirect to login
         localStorage.clear();
-        window.location.href = '/login';
+        window.location.href = "/login";
       }
     }
 
