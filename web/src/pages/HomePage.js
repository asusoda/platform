--- conflicted
+++ resolved
@@ -1,5 +1,4 @@
 import React, { useState } from 'react';
-<<<<<<< HEAD
 import useAuthToken from '../hooks/userAuth';
 import useOrgNavigation from '../hooks/useOrgNavigation';
 import { useAuth } from '../components/auth/AuthContext';
@@ -20,6 +19,11 @@
   FaCalendarAlt,
   FaRobot
 } from 'react-icons/fa';
+import Orb from '../components/ui/Orb';
+import { Menu, MenuItem, HoveredLink } from '../components/ui/navbar-menu';
+import { FileUpload } from '../components/ui/file-upload';
+import StarBorder from '../components/ui/StarBorder';
+import { FaFileUpload, FaUserPlus, FaSignOutAlt, FaTachometerAlt, FaUsers, FaClipboardList, FaCogs } from 'react-icons/fa';
 
 const HomePage = () => {
   useAuthToken();
@@ -256,196 +260,6 @@
               <p className="text-gray-400">Engage your members</p>
             </div>
           </div>
-=======
-import { useNavigate } from 'react-router-dom';
-import apiClient from '../components/utils/axios';
-import useAuthToken from '../hooks/userAuth';
-import Orb from '../components/ui/Orb';
-import { Menu, MenuItem, HoveredLink } from '../components/ui/navbar-menu';
-import { FileUpload } from '../components/ui/file-upload';
-import StarBorder from '../components/ui/StarBorder';
-import { FaFileUpload, FaUserPlus, FaSignOutAlt, FaTachometerAlt, FaUsers, FaClipboardList, FaCogs } from 'react-icons/fa';
-
-const HomePage = () => {
-  useAuthToken();
-  const navigate = useNavigate();
-
-  const [eventFile, setEventFile] = useState(null);
-  const [eventName, setEventName] = useState('');
-  const [eventPoints, setEventPoints] = useState('');
-  const [userIdentifier, setUserIdentifier] = useState('');
-  const [userPoints, setUserPoints] = useState('');
-  const [event, setEvent] = useState('');
-  const [awardedByOfficer, setAwardedByOfficer] = useState('');
-  const [activeNavItem, setActiveNavItem] = useState(null);
-
-  const handleFileUploadSubmit = async (e) => {
-    e.preventDefault();
-    if (!eventFile || !eventName || !eventPoints) {
-      alert('Please fill all fields and select a file for event CSV upload.');
-      return;
-    }
-    const formData = new FormData();
-    formData.append('file', eventFile);
-    formData.append('event_name', eventName);
-    formData.append('event_points', eventPoints);
-    try {
-      const response = await apiClient.post('points/uploadEventCSV', formData);
-      alert(response.data.message || 'File uploaded successfully!');
-      setEventFile(null); setEventName(''); setEventPoints('');
-    } catch (error) {
-      alert(error.response?.data?.error || 'Error uploading file.');
-    }
-  };
-
-  const handleAssignPointsSubmit = async (e) => {
-    e.preventDefault();
-    if (!userIdentifier || !userPoints || !event || !awardedByOfficer) {
-      alert('Please fill all fields for assigning points.');
-      return;
-    }
-    const data = { user_identifier: userIdentifier, points: userPoints, event, awarded_by_officer: awardedByOfficer };
-    try {
-      const response = await apiClient.post('points/assignPoints', data);
-      alert(response.data.message || 'Points assigned successfully!');
-      setUserIdentifier(''); setUserPoints(''); setEvent(''); setAwardedByOfficer('');
-    } catch (error) {
-      alert(error.response?.data?.error || 'Error assigning points.');
-    }
-  };
-
-  const handleLogout = () => {
-    localStorage.removeItem('accessToken');
-    localStorage.removeItem('refreshToken');
-    navigate('/');
-  };
-
-  const navItems = [
-    { name: "Dashboard", link: "/home", icon: <FaTachometerAlt className="h-4 w-4 md:mr-2" /> },
-    { name: "User Management", link: "/users", icon: <FaUsers className="h-4 w-4 md:mr-2" /> },
-    { name: "Leaderboard", link: "/leaderboard", icon: <FaClipboardList className="h-4 w-4 md:mr-2" /> },
-    { name: "OCP System", link: "/ocp", icon: <FaCogs className="h-4 w-4 md:mr-2" /> },
-  ];
-
-  return (
-    <div className="relative min-h-screen bg-soda-black text-soda-white overflow-x-hidden pt-20">
-      <div className="fixed inset-0 z-0">
-        <Orb hue={300} forceHoverState={true} hoverIntensity={0.05} />
-        <div className="absolute inset-0 bg-soda-black/60 backdrop-blur-lg z-1"></div>
-      </div>
-
-      <Menu setActive={setActiveNavItem}>
-        {navItems.map((item) => (
-          <MenuItem setActive={setActiveNavItem} active={activeNavItem} item={item.name} key={item.name}>
-            <HoveredLink href={item.link}>
-              <div className="flex items-center">
-                {item.icon}
-                <span className="hidden md:inline">{item.name}</span>
-              </div>
-            </HoveredLink>
-          </MenuItem>
-        ))}
-        <MenuItem setActive={setActiveNavItem} active={activeNavItem} item="Account">
-          <div className="flex flex-col space-y-2 text-sm p-2">
-            <HoveredLink href="#" onClick={handleLogout}>
-              <div className="flex items-center">
-                <FaSignOutAlt className="h-4 w-4 mr-2" />
-                Logout
-              </div>
-            </HoveredLink>
-          </div>
-        </MenuItem>
-      </Menu>
-
-      <div className="relative z-20 container mx-auto px-4 py-12 md:py-16 flex flex-col lg:flex-row lg:space-x-8 space-y-8 lg:space-y-0 items-start justify-center">
-        <div className="bg-soda-gray/70 backdrop-blur-xl p-6 md:p-8 rounded-xl shadow-2xl w-full max-w-lg">
-          <h2 className="text-2xl md:text-3xl font-bold mb-6 text-soda-white text-center flex items-center justify-center">
-            <FaFileUpload className="mr-3 h-7 w-7 text-soda-blue" /> Upload Event CSV
-          </h2>
-          <form onSubmit={handleFileUploadSubmit} className="space-y-6">
-            <div>
-              <label htmlFor="eventNameCsv" className="block text-sm font-medium text-soda-white mb-1">Event Name</label>
-              <input
-                id="eventNameCsv"
-                type="text"
-                className="w-full p-3 rounded-md bg-soda-black/50 border border-soda-white/20 text-soda-white focus:ring-soda-blue focus:border-soda-blue transition-all"
-                value={eventName}
-                onChange={(e) => setEventName(e.target.value)}
-                required
-              />
-            </div>
-            <div>
-              <label htmlFor="eventPointsCsv" className="block text-sm font-medium text-soda-white mb-1">Event Points</label>
-              <input
-                id="eventPointsCsv"
-                type="number"
-                className="w-full p-3 rounded-md bg-soda-black/50 border border-soda-white/20 text-soda-white focus:ring-soda-blue focus:border-soda-blue transition-all"
-                value={eventPoints}
-                onChange={(e) => setEventPoints(e.target.value)}
-                required
-              />
-            </div>
-            <FileUpload onChange={(files) => setEventFile(files[0])} />
-            <StarBorder type="submit" color="#007AFF" speed="4s" className="w-full">
-              Upload CSV
-            </StarBorder>
-          </form>
-        </div>
-
-        <div className="bg-soda-gray/70 backdrop-blur-xl p-6 md:p-8 rounded-xl shadow-2xl w-full max-w-lg">
-          <h2 className="text-2xl md:text-3xl font-bold mb-6 text-soda-white text-center flex items-center justify-center">
-            <FaUserPlus className="mr-3 h-7 w-7 text-soda-red" /> Assign Points Manually
-          </h2>
-          <form onSubmit={handleAssignPointsSubmit} className="space-y-6">
-            <div>
-              <label htmlFor="userIdentifier" className="block text-sm font-medium text-soda-white mb-1">User Identifier (Email/UUID)</label>
-              <input
-                id="userIdentifier"
-                type="text"
-                className="w-full p-3 rounded-md bg-soda-black/50 border border-soda-white/20 text-soda-white focus:ring-soda-blue focus:border-soda-blue transition-all"
-                value={userIdentifier}
-                onChange={(e) => setUserIdentifier(e.target.value)}
-                required
-              />
-            </div>
-            <div>
-              <label htmlFor="userPoints" className="block text-sm font-medium text-soda-white mb-1">Points</label>
-              <input
-                id="userPoints"
-                type="number"
-                className="w-full p-3 rounded-md bg-soda-black/50 border border-soda-white/20 text-soda-white focus:ring-soda-blue focus:border-soda-blue transition-all"
-                value={userPoints}
-                onChange={(e) => setUserPoints(e.target.value)}
-                required
-              />
-            </div>
-            <div>
-              <label htmlFor="eventManual" className="block text-sm font-medium text-soda-white mb-1">Event</label>
-              <input
-                id="eventManual"
-                type="text"
-                className="w-full p-3 rounded-md bg-soda-black/50 border border-soda-white/20 text-soda-white focus:ring-soda-blue focus:border-soda-blue transition-all"
-                value={event}
-                onChange={(e) => setEvent(e.target.value)}
-                required
-              />
-            </div>
-            <div>
-              <label htmlFor="awardedBy" className="block text-sm font-medium text-soda-white mb-1">Awarded by Officer</label>
-              <input
-                id="awardedBy"
-                type="text"
-                className="w-full p-3 rounded-md bg-soda-black/50 border border-soda-white/20 text-soda-white focus:ring-soda-blue focus:border-soda-blue transition-all"
-                value={awardedByOfficer}
-                onChange={(e) => setAwardedByOfficer(e.target.value)}
-                required
-              />
-            </div>
-            <StarBorder type="submit" color="#FF3B30" speed="4s" className="w-full">
-              Assign Points
-            </StarBorder>
-          </form>
->>>>>>> 5c81a23e
         </div>
       </div>
     </div>
