--- conflicted
+++ resolved
@@ -3,14 +3,11 @@
   "version": "0.1.0",
   "private": true,
   "dependencies": {
-<<<<<<< HEAD
+    "@tabler/icons-react": "^3.33.0",
     "@emotion/react": "^11.14.0",
     "@emotion/styled": "^11.14.0",
     "@mui/icons-material": "^7.1.0",
     "@mui/material": "^7.1.0",
-=======
-    "@tabler/icons-react": "^3.33.0",
->>>>>>> 7a575083
     "@testing-library/jest-dom": "^5.17.0",
     "@testing-library/react": "^13.4.0",
     "@testing-library/user-event": "^13.5.0",
@@ -31,11 +28,8 @@
     "react-scripts": "5.0.1",
     "react-toastify": "^10.0.5",
     "serve": "^14.2.4",
-<<<<<<< HEAD
+    "tailwind-merge": "^3.3.0",
     "soda-admin": "file:",
-=======
-    "tailwind-merge": "^3.3.0",
->>>>>>> 7a575083
     "web-vitals": "^2.1.4"
   },
   "scripts": {
