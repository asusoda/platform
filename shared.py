from flask import Flask, Blueprint, send_from_directory
from flask_cors import CORS
import discord
import os
from modules.utils.db import DBConnect
from modules.merch.db import StoreConnector
from notion_client import Client
import asyncio
from modules.utils.config import Config
# from modules.utils.db import DBManager
import logging
# Import the logger from our dedicated logging module
from modules.utils.logging_config import logger, get_logger
from modules.utils.db import DBConnect
from modules.utils.base import Base
from modules.utils.TokenManager import TokenManager
import sentry_sdk # Added for Sentry
from sentry_sdk.integrations.flask import FlaskIntegration # Added for Sentry
from modules.organizations.models import Organization, OrganizationConfig

# Import custom BotFork class
from modules.bot.discord_modules.bot import BotFork

# Initialize Flask app
app = Flask("SoDA internal API", 
    static_folder=os.path.join(os.path.dirname(os.path.dirname(__file__)), "web/build"),  # Path to built frontend files
    template_folder=os.path.join(os.path.dirname(os.path.dirname(__file__)), "web/build"),  # Path to built frontend files
)
CORS(app, 
     resources={r"/*": {
         "origins": ["http://localhost:3000", "http://127.0.0.1:3000"],
         "methods": ["GET", "POST", "PUT", "DELETE", "OPTIONS"],
         "allow_headers": ["Content-Type", "Authorization", "X-Organization-ID", "X-Organization-Prefix"],
         "supports_credentials": True
     }},
)

# Initialize configuration
config = Config()

# Initialize Sentry (ensure SENTRY_DSN is set in your environment)
if config.SENTRY_DSN:
    sentry_sdk.init(
        dsn=config.SENTRY_DSN,
        integrations=[FlaskIntegration()],
        # Set traces_sample_rate to 1.0 to capture 100%
        # of transactions for performance monitoring.
        # Adjust lower for production.
        traces_sample_rate=1.0,
        # Set profiles_sample_rate to 1.0 to profile 100%
        # of sampled transactions. Adjust lower for production.
        profiles_sample_rate=1.0,
        # Consider adding environment='development' or 'production'
        # environment=config.FLASK_ENV or 'production' # Example
    )
    logger.info("Sentry initialized.")
else:
    logger.warning("SENTRY_DSN not found in environment. Sentry not initialized.")

<<<<<<< HEAD
# Initialize database connections
db_connect = DBConnect("sqlite:///./data/user.db")
store_db = StoreConnector("sqlite:///./data/storefront.db")
=======
# Initialize token manager
>>>>>>> 61ed54b8
tokenManger = TokenManager()

# Initialize database connection
db_connect = DBConnect()

# Periodic cleanup of expired refresh tokens
def cleanup_expired_tokens():
    """Clean up expired refresh tokens periodically"""
    try:
        tokenManger.cleanup_expired_refresh_tokens()
        logger.info("Cleaned up expired refresh tokens")
    except Exception as e:
        logger.error(f"Error cleaning up expired tokens: {e}")

# Schedule cleanup every hour
import threading
import time

def run_cleanup_scheduler():
    """Run the cleanup scheduler in a separate thread"""
    while True:
        cleanup_expired_tokens()
        time.sleep(3600)  # Run every hour

# Start cleanup scheduler in background thread
cleanup_thread = threading.Thread(target=run_cleanup_scheduler, daemon=True)
cleanup_thread.start()

# Ensure all tables are created after all models are imported
Base.metadata.create_all(bind=db_connect.engine)

def create_summarizer_bot(loop: asyncio.AbstractEventLoop) -> discord.Bot:
    """Create and configure the summarizer bot instance with a specific event loop."""
    logger.info("Creating summarizer bot instance (standard discord.Bot)...")
    intents = discord.Intents.default()
    intents.message_content = True
    intents.guild_messages = True

    # Summarizer bot can remain a standard discord.Bot if it doesn't need BotFork features
    summarizer_bot_instance = discord.Bot(intents=intents, loop=loop)
    try:
        from modules.summarizer.discord_modules.setup import setup_summarizer_cog
        setup_summarizer_cog(summarizer_bot_instance)
        logger.info("Summarizer cog registered with summarizer_bot_instance.")
    except Exception as e:
        logger.error(f"Error registering summarizer cog: {e}", exc_info=True)
    return summarizer_bot_instance

def create_auth_bot(loop: asyncio.AbstractEventLoop) -> BotFork: 
    """Create and configure the auth bot (BotFork) instance with a specific event loop."""
    logger.info("Creating auth bot instance (BotFork)...")
    intents = discord.Intents.default()
    intents.members = True
    intents.guilds = True

    # Use BotFork for the auth_bot_instance
    auth_bot_instance = BotFork(intents=intents, loop=loop) 
    try:
        from modules.bot.discord_modules.cogs.HelperCog import HelperCog
        from modules.bot.discord_modules.cogs.GameCog import GameCog
        auth_bot_instance.add_cog(HelperCog(auth_bot_instance))
        auth_bot_instance.add_cog(GameCog(auth_bot_instance))
        logger.info("Auth bot cogs (HelperCog, GameCog) registered with BotFork instance.")
    except Exception as e:
        logger.error(f"Error registering auth bot cogs: {e}", exc_info=True)
    return auth_bot_instance

# Initialize Notion client
notion = Client(auth=config.NOTION_API_KEY)

# Initialize both bot instances
summarizer_bot = create_summarizer_bot(asyncio.get_event_loop())
bot = create_auth_bot(asyncio.get_event_loop())<|MERGE_RESOLUTION|>--- conflicted
+++ resolved
@@ -57,13 +57,11 @@
 else:
     logger.warning("SENTRY_DSN not found in environment. Sentry not initialized.")
 
-<<<<<<< HEAD
 # Initialize database connections
 db_connect = DBConnect("sqlite:///./data/user.db")
 store_db = StoreConnector("sqlite:///./data/storefront.db")
-=======
-# Initialize token manager
->>>>>>> 61ed54b8
+
+# Intialize TokenManager
 tokenManger = TokenManager()
 
 # Initialize database connection
