--- conflicted
+++ resolved
@@ -55,7 +55,6 @@
 else:
     logger.warning("SENTRY_DSN not found in environment. Sentry not initialized.")
 
-<<<<<<< HEAD
 # Initialize token manager
 tokenManger = TokenManager()
 
@@ -97,23 +96,43 @@
 # Ensure all tables are created after all models are imported
 Base.metadata.create_all(bind=db_connect.engine)
 
-def init_discord_bot():
-    intents = discord.Intents.all()
-    bot = BotFork(command_prefix="!", intents=intents)
-    notion = Client(auth=config.NOTION_API_KEY)
-    bot.set_token(config.BOT_TOKEN)
-    return bot, notion
-=======
-# Initialize database connection (consolidated for all modules)
-try:
-    db_connect = DBConnect("sqlite:///./data/user.db")
-    logger.info("Database connection initialized successfully")
-except Exception as e:
-    logger.error(f"Failed to initialize database connection: {str(e)}")
-    logger.warning("Database functionality will be limited.")
-    db_connect = None
+# Initialize database connection
+db_connect = DBConnect()
 
-tokenManger = TokenManager()
+# Initialize Discord bot
+bot = BotFork(command_prefix="!", intents=discord.Intents.all())
+
+# Initialize Notion client
+notion = Client(auth=config.NOTION_API_KEY)
+
+# Initialize logger
+logger = logging.getLogger(__name__)
+
+# Periodic cleanup of expired refresh tokens
+def cleanup_expired_tokens():
+    """Clean up expired refresh tokens periodically"""
+    try:
+        tokenManger.cleanup_expired_refresh_tokens()
+        logger.info("Cleaned up expired refresh tokens")
+    except Exception as e:
+        logger.error(f"Error cleaning up expired tokens: {e}")
+
+# Schedule cleanup every hour
+import threading
+import time
+
+def run_cleanup_scheduler():
+    """Run the cleanup scheduler in a separate thread"""
+    while True:
+        cleanup_expired_tokens()
+        time.sleep(3600)  # Run every hour
+
+# Start cleanup scheduler in background thread
+cleanup_thread = threading.Thread(target=run_cleanup_scheduler, daemon=True)
+cleanup_thread.start()
+
+# Ensure all tables are created after all models are imported
+Base.metadata.create_all(bind=db_connect.engine)
 
 def create_summarizer_bot(loop: asyncio.AbstractEventLoop) -> discord.Bot:
     """Create and configure the summarizer bot instance with a specific event loop."""
@@ -154,10 +173,16 @@
 # Initialize Notion client
 notion = Client(auth=config.NOTION_API_KEY)
 
-# Initialize both bot instances
+def init_discord_bot():
+    intents = discord.Intents.all()
+    bot = BotFork(command_prefix="!", intents=intents)
+    notion = Client(auth=config.NOTION_API_KEY)
+    bot.set_token(config.BOT_TOKEN)
+    return bot, notion
+
+# Initialize Discord bot and Notion client
+bot, notion = init_discord_bot()
 summarizer_bot = create_summarizer_bot(asyncio.get_event_loop())
-auth_bot = create_auth_bot(asyncio.get_event_loop())
->>>>>>> 5c81a23e
 
 # Note: The global 'bot' variable that was previously an alias for auth_bot
 # is removed. API endpoints will need to access the auth_bot via Flask's app context.