--- conflicted
+++ resolved
@@ -1,15 +1,18 @@
-<<<<<<< HEAD
-
 from flask import Flask, Blueprint
+from flask_cors import CORS
 import discord
 import os
 from modules.utils.db import DBConnect
 
 
+import asyncio
 from modules.utils.config import Config
 # from modules.utils.db import DBManager
+
+from modules.utils.db import DBConnect, Base
 from modules.utils.TokenManager import TokenManager
 from modules.bot.discord_modules.bot import BotFork
+
 
 config = Config()
 # db = DBManager(config=config)
@@ -24,34 +27,18 @@
 db_connect = DBConnect('sqlite:///./user.db')  # Adjust the URL to your database
 
 # tokenManger = TokenManager()
-
-# bot_running = False
-# intents = discord.Intents.all()
-# bot = BotFork(command_prefix="!", intents=intents)
-# bot.set_token(config.get_bot_token())
-=======
-from flask import Flask, Blueprint
-from flask_cors import CORS
-import discord
-import os
-import asyncio
-from modules.utils.config import Config
-
-from modules.utils.db import DBConnect, Base
-from modules.utils.TokenManager import TokenManager
-from modules.bot.discord_modules.bot import BotFork
-
-
-config = Config()
 db = DBConnect()
 app = Flask("SoDA internal API", static_folder=None, template_folder=None)
 CORS(app)
 tokenManger = TokenManager()
 
 
+# bot_running = False
+# intents = discord.Intents.all()
+# bot = BotFork(command_prefix="!", intents=intents)
+# bot.set_token(config.get_bot_token())
 bot_running = False
 intents = discord.Intents.all()
 bot = BotFork(command_prefix="!", intents=intents)
 bot.set_token(config.BOT_TOKEN)
-asyncio.run(bot.run())
->>>>>>> 37d0cd1a
+asyncio.run(bot.run())