--- conflicted
+++ resolved
@@ -1,176 +1,171 @@
-from shared import tokenManger
-from flask import request, jsonify, session, current_app
-from shared import db_connect
-from dotenv import load_dotenv
-import functools
-import os
-from functools import wraps
-import logging
-
-logger = logging.getLogger(__name__)
-
-
-def auth_required(f):
-    """
-    A decorator for Flask endpoints to ensure the user is authenticated.
-    Checks both session cookies and Authorization headers.
-    """
-    @wraps(f)
-    def wrapper(*args, **kwargs):
-        # Check session cookie first
-        if session.get('token'):
-            try:
-                if not tokenManger.is_token_valid(session['token']):
-                    session.pop('token', None)
-                    return jsonify({"message": "Session token is invalid!"}), 401
-                elif tokenManger.is_token_expired(session['token']):
-                    session.pop('token', None)
-                    return jsonify({"message": "Session token has expired!"}), 401
-                return f(*args, **kwargs)
-            except Exception as e:
-                session.pop('token', None)
-                return jsonify({"message": "Session authentication failed!"}), 401
-
-        # If no session, check Authorization header (for API calls)
-        token = None
-        if "Authorization" in request.headers:
-            token = request.headers["Authorization"].split(" ")[1]
-
-        if not token:
-<<<<<<< HEAD
-            print("Token is missing")
-            return jsonify({"message": "Token is missing!"}), 401
-=======
-            return jsonify({"message": "Authentication required!"}), 401
->>>>>>> 61ed54b8
-
-        try:
-            if not tokenManger.is_token_valid(token):
-                print("Token is invalid")
-                return jsonify({"message": "Token is invalid!"}), 401
-            elif tokenManger.is_token_expired(token):
-                print("Token is expired")
-                return jsonify({"message": "Token is expired!"}), 403
-            return f(*args, **kwargs)
-        except Exception as e:
-            return jsonify({"message": str(e)}), 401
-
-    return wrapper
-
-
-def superadmin_required(f):
-    """
-    A decorator for API endpoints to ensure the user is a superadmin.
-    Checks authentication and superadmin role.
-    """
-    @wraps(f)
-    def wrapper(*args, **kwargs):
-        # First check authentication
-        token = None
-        
-        # Check session cookie first
-        if session.get('token'):
-            token = session.get('token')
-            try:
-                if not tokenManger.is_token_valid(token):
-                    return jsonify({"message": "Token is invalid!"}), 401
-                elif tokenManger.is_token_expired(token):
-                    return jsonify({"message": "Token is expired!"}), 403
-                
-                # Check superadmin role from session
-                if session.get('user', {}).get('role') != 'admin':
-                    return jsonify({"message": "Superadmin access required!"}), 403
-                    
-                return f(*args, **kwargs)
-            except Exception as e:
-                return jsonify({"message": str(e)}), 401
-        
-        # Check Authorization header (for API calls)
-        if "Authorization" in request.headers:
-            token = request.headers["Authorization"].split(" ")[1]
-        
-        if not token:
-            return jsonify({"message": "Authentication required!"}), 401
-
-        try:
-            if not tokenManger.is_token_valid(token):
-                return jsonify({"message": "Token is invalid!"}), 401
-            elif tokenManger.is_token_expired(token):
-                return jsonify({"message": "Token is expired!"}), 403
-            
-            # For API calls, we need to verify superadmin status from the token
-            token_data = tokenManger.decode_token(token)
-            if not token_data:
-                return jsonify({"message": "Invalid token data!"}), 401
-            
-            # Try to get discord_id directly from token (more secure)
-            discord_id = token_data.get('discord_id')
-            if discord_id:
-                # Direct lookup using discord_id (secure and efficient)
-                try:
-                    # Get the auth bot from Flask app context
-                    auth_bot = current_app.auth_bot if hasattr(current_app, 'auth_bot') else None
-                    if not auth_bot or not auth_bot.is_ready():
-                        return jsonify({"message": "Bot not available for verification!"}), 503
-                    
-                    officer_guilds = auth_bot.check_officer(str(discord_id))
-                    if not officer_guilds:  # If user is not officer in any organization
-                        return jsonify({"message": "Superadmin access required!"}), 403
-                except Exception as e:
-                    return jsonify({"message": f"Error verifying superadmin status: {str(e)}"}), 401
-            else:
-                # Fallback to username lookup for older tokens (less secure)
-                username = token_data.get('username')
-                if not username:
-                    return jsonify({"message": "Token missing user identification!"}), 401
-                
-                # Find the user's discord_id by looking through the bot's guild members
-                # This is a reverse lookup: username -> discord_id (less secure)
-                user_discord_id = None
-                try:
-                    # Get the auth bot from Flask app context
-                    auth_bot = current_app.auth_bot if hasattr(current_app, 'auth_bot') else None
-                    if not auth_bot or not auth_bot.is_ready():
-                        return jsonify({"message": "Bot not available for verification!"}), 503
-                    
-                    for guild in auth_bot.guilds:
-                        for member in guild.members:
-                            display_name = member.nick if member.nick else member.name
-                            if display_name == username:
-                                user_discord_id = member.id
-                                break
-                        if user_discord_id:
-                            break
-                    
-                    if not user_discord_id:
-                        return jsonify({"message": "User not found in Discord!"}), 401
-                    
-                    # Check if user is still an officer using the bot's check_officer method
-                    officer_guilds = auth_bot.check_officer(str(user_discord_id))
-                    if not officer_guilds:  # If user is not officer in any organization
-                        return jsonify({"message": "Superadmin access required!"}), 403
-                        
-                except Exception as e:
-                    return jsonify({"message": f"Error verifying superadmin status: {str(e)}"}), 401
-                
-            return f(*args, **kwargs)
-        except Exception as e:
-            return jsonify({"message": str(e)}), 401
-
-    return wrapper
-
-
-def error_handler(f):
-    """
-    Decorator to handle errors and return JSON error responses.
-    """
-    
-    @functools.wraps(f)
-    def wrapper(*args, **kwargs):
-        try:
-            return f(*args, **kwargs)
-        except Exception as e:
-            logger.error(f"Error in {f.__name__}: {str(e)}")
-            return jsonify({"error": str(e)}), 500
-    
-    return wrapper
+from shared import tokenManger
+from flask import request, jsonify, session, current_app
+from shared import db_connect
+from dotenv import load_dotenv
+import functools
+import os
+from functools import wraps
+import logging
+
+logger = logging.getLogger(__name__)
+
+
+def auth_required(f):
+    """
+    A decorator for Flask endpoints to ensure the user is authenticated.
+    Checks both session cookies and Authorization headers.
+    """
+    @wraps(f)
+    def wrapper(*args, **kwargs):
+        # Check session cookie first
+        if session.get('token'):
+            try:
+                if not tokenManger.is_token_valid(session['token']):
+                    session.pop('token', None)
+                    return jsonify({"message": "Session token is invalid!"}), 401
+                elif tokenManger.is_token_expired(session['token']):
+                    session.pop('token', None)
+                    return jsonify({"message": "Session token has expired!"}), 401
+                return f(*args, **kwargs)
+            except Exception as e:
+                session.pop('token', None)
+                return jsonify({"message": "Session authentication failed!"}), 401
+
+        # If no session, check Authorization header (for API calls)
+        token = None
+        if "Authorization" in request.headers:
+            token = request.headers["Authorization"].split(" ")[1]
+
+        if not token:
+            return jsonify({"message": "Authentication required!"}), 401
+
+        try:
+            if not tokenManger.is_token_valid(token):
+                print("Token is invalid")
+                return jsonify({"message": "Token is invalid!"}), 401
+            elif tokenManger.is_token_expired(token):
+                print("Token is expired")
+                return jsonify({"message": "Token is expired!"}), 403
+            return f(*args, **kwargs)
+        except Exception as e:
+            return jsonify({"message": str(e)}), 401
+
+    return wrapper
+
+
+def superadmin_required(f):
+    """
+    A decorator for API endpoints to ensure the user is a superadmin.
+    Checks authentication and superadmin role.
+    """
+    @wraps(f)
+    def wrapper(*args, **kwargs):
+        # First check authentication
+        token = None
+        
+        # Check session cookie first
+        if session.get('token'):
+            token = session.get('token')
+            try:
+                if not tokenManger.is_token_valid(token):
+                    return jsonify({"message": "Token is invalid!"}), 401
+                elif tokenManger.is_token_expired(token):
+                    return jsonify({"message": "Token is expired!"}), 403
+                
+                # Check superadmin role from session
+                if session.get('user', {}).get('role') != 'admin':
+                    return jsonify({"message": "Superadmin access required!"}), 403
+                    
+                return f(*args, **kwargs)
+            except Exception as e:
+                return jsonify({"message": str(e)}), 401
+        
+        # Check Authorization header (for API calls)
+        if "Authorization" in request.headers:
+            token = request.headers["Authorization"].split(" ")[1]
+        
+        if not token:
+            return jsonify({"message": "Authentication required!"}), 401
+
+        try:
+            if not tokenManger.is_token_valid(token):
+                return jsonify({"message": "Token is invalid!"}), 401
+            elif tokenManger.is_token_expired(token):
+                return jsonify({"message": "Token is expired!"}), 403
+            
+            # For API calls, we need to verify superadmin status from the token
+            token_data = tokenManger.decode_token(token)
+            if not token_data:
+                return jsonify({"message": "Invalid token data!"}), 401
+            
+            # Try to get discord_id directly from token (more secure)
+            discord_id = token_data.get('discord_id')
+            if discord_id:
+                # Direct lookup using discord_id (secure and efficient)
+                try:
+                    # Get the auth bot from Flask app context
+                    auth_bot = current_app.auth_bot if hasattr(current_app, 'auth_bot') else None
+                    if not auth_bot or not auth_bot.is_ready():
+                        return jsonify({"message": "Bot not available for verification!"}), 503
+                    
+                    officer_guilds = auth_bot.check_officer(str(discord_id))
+                    if not officer_guilds:  # If user is not officer in any organization
+                        return jsonify({"message": "Superadmin access required!"}), 403
+                except Exception as e:
+                    return jsonify({"message": f"Error verifying superadmin status: {str(e)}"}), 401
+            else:
+                # Fallback to username lookup for older tokens (less secure)
+                username = token_data.get('username')
+                if not username:
+                    return jsonify({"message": "Token missing user identification!"}), 401
+                
+                # Find the user's discord_id by looking through the bot's guild members
+                # This is a reverse lookup: username -> discord_id (less secure)
+                user_discord_id = None
+                try:
+                    # Get the auth bot from Flask app context
+                    auth_bot = current_app.auth_bot if hasattr(current_app, 'auth_bot') else None
+                    if not auth_bot or not auth_bot.is_ready():
+                        return jsonify({"message": "Bot not available for verification!"}), 503
+                    
+                    for guild in auth_bot.guilds:
+                        for member in guild.members:
+                            display_name = member.nick if member.nick else member.name
+                            if display_name == username:
+                                user_discord_id = member.id
+                                break
+                        if user_discord_id:
+                            break
+                    
+                    if not user_discord_id:
+                        return jsonify({"message": "User not found in Discord!"}), 401
+                    
+                    # Check if user is still an officer using the bot's check_officer method
+                    officer_guilds = auth_bot.check_officer(str(user_discord_id))
+                    if not officer_guilds:  # If user is not officer in any organization
+                        return jsonify({"message": "Superadmin access required!"}), 403
+                        
+                except Exception as e:
+                    return jsonify({"message": f"Error verifying superadmin status: {str(e)}"}), 401
+                
+            return f(*args, **kwargs)
+        except Exception as e:
+            return jsonify({"message": str(e)}), 401
+
+    return wrapper
+
+
+def error_handler(f):
+    """
+    Decorator to handle errors and return JSON error responses.
+    """
+    
+    @functools.wraps(f)
+    def wrapper(*args, **kwargs):
+        try:
+            return f(*args, **kwargs)
+        except Exception as e:
+            logger.error(f"Error in {f.__name__}: {str(e)}")
+            return jsonify({"error": str(e)}), 500
+    
+    return wrapper