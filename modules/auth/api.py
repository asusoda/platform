--- conflicted
+++ resolved
@@ -1,414 +1,228 @@
-<<<<<<< HEAD
-from flask import request, jsonify, Blueprint, redirect, current_app, session, make_response
-from shared import config, bot, tokenManger
-from modules.auth.decoraters import auth_required, error_handler
-import requests
-
-auth_blueprint = Blueprint("auth", __name__, template_folder=None, static_folder=None)
-CLIENT_ID = config.CLIENT_ID
-SECRET_KEY = config.CLIENT_SECRET
-REDIRECT_URI = config.REDIRECT_URI
-GUILD_ID = 762811961238618122
-
-
-@auth_blueprint.route("/login", methods=["GET"])
-def login():
-    return redirect(
-        f"https://discord.com/oauth2/authorize?client_id={CLIENT_ID}&redirect_uri={REDIRECT_URI}&response_type=code&scope=identify%20guilds"
-    )
-
-@auth_blueprint.route("/validToken", methods=["GET"])
-@auth_required
-def validToken():
-    token = request.headers.get("Authorization").split(" ")[
-        1
-    ]
-    if tokenManger.is_token_valid(token):
-        return jsonify({"status": "success", "valid": True, "expired": False}), 200
-    else:
-        return jsonify({"status": "error", "valid": False}), 401
-
-@auth_blueprint.route("/callback", methods=["GET"])
-def callback():
-    code = request.args.get("code")
-    if not code:
-        return jsonify({"error": "No authorization code provided"}), 400
-    token_response = requests.post(
-        "https://discord.com/api/v10/oauth2/token",
-        data={
-            "client_id": CLIENT_ID,
-            "client_secret": SECRET_KEY,
-            "grant_type": "authorization_code",
-            "code": code,
-            "redirect_uri": REDIRECT_URI,
-        },
-        headers={"Content-Type": "application/x-www-form-urlencoded"},
-    )
-    token_response_data = token_response.json()
-    if "access_token" in token_response_data:
-        access_token = token_response_data["access_token"]
-
-        headers = {
-            "Authorization": f"Bearer {access_token}",
-            "Content-Type": "application/json",
-        }
-        user_response = requests.get(
-            "https://discord.com/api/v10/users/@me", headers=headers
-        )
-        user_info = user_response.json()
-        user_id = user_info["id"]
-        if bot.check_officer(user_id):
-            name = bot.get_name(user_id)
-            # Generate token pair with both access and refresh tokens
-            access_token, refresh_token = tokenManger.generate_token_pair(
-                username=name, 
-                discord_id=user_id, 
-                access_exp_minutes=30, 
-                refresh_exp_days=7
-            )
-            # Store user info in session
-            session['user'] = {
-                'username': name,
-                'discord_id': user_id,
-                'role': 'admin'  # Set role as admin for officers
-            }
-            session['token'] = access_token
-            session['refresh_token'] = refresh_token
-            # Redirect to React frontend with both tokens
-            frontend_url = f"{config.CLIENT_URL}/auth/?access_token={access_token}&refresh_token={refresh_token}"
-            return redirect(frontend_url)
-        else:
-            full_url = f"{config.CLIENT_URL}/auth/?error=Unauthorized Access"
-            return redirect(full_url)
-    else:
-        return jsonify({"error": "Failed to retrieve access token"}), 400
-
-
-@auth_blueprint.route("/refresh", methods=["POST"])
-def refresh_token():
-    """
-    Refresh access token using refresh token.
-    """
-    try:
-        data = request.get_json()
-        if not data or 'refresh_token' not in data:
-            return jsonify({"error": "Refresh token required"}), 400
-        
-        refresh_token = data['refresh_token']
-        
-        # Generate new access token
-        new_access_token = tokenManger.refresh_access_token(refresh_token)
-        
-        if new_access_token:
-            return jsonify({
-                "access_token": new_access_token,
-                "token_type": "Bearer",
-                "expires_in": 1800  # 30 minutes in seconds
-            }), 200
-        else:
-            return jsonify({"error": "Invalid or expired refresh token"}), 401
-            
-    except Exception as e:
-        return jsonify({"error": str(e)}), 500
-
-
-@auth_blueprint.route("/revoke", methods=["POST"])
-@auth_required
-def revoke_token():
-    """
-    Revoke refresh token (logout).
-    """
-    try:
-        data = request.get_json()
-        if not data or 'refresh_token' not in data:
-            return jsonify({"error": "Refresh token required"}), 400
-        
-        refresh_token = data['refresh_token']
-        
-        # Revoke the refresh token
-        if tokenManger.revoke_refresh_token(refresh_token):
-            # Also blacklist the current access token
-            current_token = request.headers.get("Authorization").split(" ")[1]
-            tokenManger.delete_token(current_token)
-            
-            return jsonify({"message": "Token revoked successfully"}), 200
-        else:
-            return jsonify({"error": "Invalid refresh token"}), 400
-            
-    except Exception as e:
-        return jsonify({"error": str(e)}), 500
-
-
-@auth_blueprint.route("/validateToken", methods=["GET"])
-def valid_token():
-    token = request.headers.get("Authorization").split(" ")[
-        1
-    ]
-    if tokenManger.is_token_valid(token):
-        if tokenManger.is_token_expired(token):
-            return jsonify(
-                {
-                    "status": "success",
-                    "valid": True,
-                    "expired": True,
-                }
-            ), 403
-        else:
-            return jsonify(
-                {
-                    "status": "success",
-                    "valid": True,
-                    "expired": False,
-                }
-            ), 200
-    else:
-        return jsonify(
-            {
-                "status": "error",
-                "valid": False,
-            }
-        ), 401
-
-
-@auth_blueprint.route("/appToken", methods=["GET"])
-@auth_required
-@error_handler
-def get_app_token():
-    token = request.headers.get("Authorization").split(" ")[1]
-    appname = request.args.get("appname")
-    app_token = tokenManger.generate_app_token(
-        tokenManger.retrieve_username(token), appname
-    )
-    return jsonify({"app_token": app_token}), 200
-
-
-@auth_blueprint.route("/name", methods=["GET"])
-@auth_required
-def get_name():
-    autorisation = request.headers.get("Authorization").split(" ")[1]
-
-    return jsonify({"name": tokenManger.retrieve_username(autorisation)}), 200
-
-
-@auth_blueprint.route("/logout", methods=["POST"])
-def logout():
-    """
-    Logout endpoint that revokes refresh token.
-    """
-    try:
-        data = request.get_json()
-        if data and 'refresh_token' in data:
-            # Revoke refresh token
-            tokenManger.revoke_refresh_token(data['refresh_token'])
-        
-        # Also blacklist current access token if provided
-        if "Authorization" in request.headers:
-            token = request.headers["Authorization"].split(" ")[1]
-            tokenManger.delete_token(token)
-        
-        # Clear session
-        session.clear()
-        
-        return jsonify({"message": "Logged out successfully"}), 200
-    except Exception as e:
-        return jsonify({"error": str(e)}), 500
-
-
-@auth_blueprint.route("/success")
-def success():
-    return "You have successfully logged in with Discord!"
-=======
-from flask import request, jsonify, Blueprint, redirect, current_app
-from shared import config, tokenManger, logger
-from modules.auth.decoraters import auth_required, error_handler
-import requests
-
-auth_blueprint = Blueprint("auth", __name__, template_folder=None, static_folder=None)
-CLIENT_ID = config.CLIENT_ID
-CLIENT_SECRET = config.CLIENT_SECRET
-REDIRECT_URI = config.REDIRECT_URI
-GUILD_ID = 762811961238618122
-
-logger.info(f"Auth API using CLIENT_ID: {CLIENT_ID} and REDIRECT_URI: {REDIRECT_URI}")
-
-@auth_blueprint.route("/login", methods=["GET"])
-def login():
-    logger.info(f"Redirecting to Discord OAuth login for client_id: {CLIENT_ID} and REDIRECT_URI: {REDIRECT_URI}")
-    return redirect(
-        f"https://discord.com/oauth2/authorize?client_id={CLIENT_ID}&redirect_uri={REDIRECT_URI}&response_type=code&scope=identify%20guilds"
-    )
-
-@auth_blueprint.route("/validToken", methods=["GET"])
-@auth_required
-def validToken():
-    token = request.headers.get("Authorization").split(" ")[
-        1
-    ]  # Extract the token from the Authorization header    
-    if tokenManger.is_token_valid(token):
-        return jsonify({"status": "success", "valid": True, "expired": False}), 200
-    else:
-        return jsonify({"status": "error", "valid": False}), 401
-
-@auth_blueprint.route("/callback", methods=["GET"])
-def callback():
-    bot = current_app.auth_bot if hasattr(current_app, 'auth_bot') else None
-    if not bot or not bot.is_ready():
-        logger.error("Auth bot is not available or not ready for /callback")
-        return jsonify({"error": "Authentication service temporarily unavailable. Bot not ready."}), 503
-
-    code = request.args.get("code")
-    if not code:
-        logger.warning("No authorization code provided in /callback")
-        return jsonify({"error": "No authorization code provided"}), 400
-    
-    logger.info("Received authorization code, exchanging for token.")
-    token_response = requests.post(
-        "https://discord.com/api/v10/oauth2/token",
-        data={
-            "client_id": CLIENT_ID,
-            "client_secret": CLIENT_SECRET,
-            "grant_type": "authorization_code",
-            "code": code,
-            "redirect_uri": REDIRECT_URI,
-        },
-        headers={"Content-Type": "application/x-www-form-urlencoded"},
-    )
-    token_response_data = token_response.json()
-
-    if "access_token" in token_response_data:
-        access_token = token_response_data["access_token"]
-        logger.info("Access token received, fetching user info.")
-        headers = {
-            "Authorization": f"Bearer {access_token}",
-            "Content-Type": "application/json",
-        }
-        user_response = requests.get(
-            "https://discord.com/api/v10/users/@me", headers=headers
-        )
-        user_info = user_response.json()
-        user_id = user_info.get("id")
-
-        if not user_id:
-            logger.error("Failed to retrieve user ID from Discord user info.")
-            return jsonify({"error": "Failed to retrieve user information"}), 500
-
-        logger.info(f"User ID {user_id} obtained. Checking officer status via auth_bot.")
-        if bot.check_officer(user_id):
-            name = bot.get_name(user_id)
-            logger.info(f"User {name} (ID: {user_id}) is an officer. Generating internal token.")
-            internal_token = tokenManger.generate_token(username=name)
-            full_url = f"{config.CLIENT_URL}/auth/?code={internal_token}"
-            logger.info(f"Redirecting officer {name} to client URL with token.")
-            return redirect(full_url)
-        else:
-            logger.warning(f"User ID {user_id} is not an officer. Unauthorized access.")
-            full_url = f"{config.CLIENT_URL}/auth/?error=Unauthorized%20Access"
-            return redirect(full_url)
-    else:
-        logger.error(f"Failed to retrieve access token from Discord: {token_response_data}")
-        return jsonify({"error": "Failed to retrieve access token"}), 400
-
-
-@auth_blueprint.route("/validateToken", methods=["GET"])
-def valid_token():
-    auth_header = request.headers.get("Authorization")
-    if not auth_header or not auth_header.startswith("Bearer "):
-        return jsonify({"status": "error", "message": "Authorization header missing or malformed"}), 401
-    
-    token = auth_header.split(" ")[1]
-
-    if tokenManger.is_token_valid(token):
-        if tokenManger.is_token_expired(token):
-            logger.info(f"Token is valid but expired.")
-            return jsonify(
-                {"status": "success", "valid": True, "expired": True}
-            ), 200
-        else:
-            logger.info(f"Token is valid and not expired.")
-            return jsonify(
-                {"status": "success", "valid": True, "expired": False}
-            ), 200
-    else:
-        logger.warning(f"Token validation failed (invalid).")
-        return jsonify(
-            {"status": "error", "valid": False, "message": "Token is invalid"}
-        ), 401
-
-
-@auth_blueprint.route("/refresh", methods=["GET"])
-@auth_required
-def refresh_token():
-    token = request.headers.get("Authorization").split(" ")[1]
-    username = tokenManger.retrieve_username(token)
-
-    if not username:
-        logger.warning("Refresh attempt for token with no associated username or invalid token.")
-        return jsonify({"status": "error", "valid": False, "error": "Invalid token for refresh"}), 401
-
-    if tokenManger.is_token_expired(token):
-        logger.info(f"Refreshing expired token for user: {username}")
-        new_token = tokenManger.refresh_token(token)
-        return jsonify(
-            {"status": "success", "valid": True, "expired": False, "token": new_token}
-        ), 200
-    else:
-        logger.info(f"Refresh attempt for a token that is not expired. User: {username}")
-        return jsonify(
-            {
-                "status": "success",
-                "valid": True,
-                "expired": False,
-                "token": token,
-                "message": "Token is not expired, refresh not needed.",
-            }
-        ), 200
-
-
-@auth_blueprint.route("/appToken", methods=["GET"])
-@auth_required
-@error_handler
-def generate_app_token():
-    token = request.headers.get("Authorization").split(" ")[1]
-    appname = request.args.get("appname")
-    if not appname:
-        return jsonify({"error": "appname query parameter is required"}), 400
-    
-    username = tokenManger.retrieve_username(token)
-    if not username:
-         return jsonify({"error": "Invalid user token"}), 401
-
-    logger.info(f"Generating app token for user {username}, app: {appname}")
-    app_token_value = tokenManger.genreate_app_token(username, appname)
-    return jsonify({"app_token": app_token_value}), 200
-
-
-@auth_blueprint.route("/name", methods=["GET"])
-@auth_required
-def get_name():
-    autorisation = request.headers.get("Authorization").split(" ")[
-        1
-    ]  # Extract the token from the Authorization header
-    username = tokenManger.retrieve_username(autorisation)
-    if username:
-        logger.info(f"Retrieved name for current token: {username}")
-        return jsonify({"name": username}), 200
-    else:
-        logger.warning("Could not retrieve name from token.")
-        return jsonify({"error": "Unable to retrieve username from token"}), 401
-
-
-@auth_blueprint.route("/logout", methods=["GET"])
-@auth_required
-def logout():
-    token = request.headers.get("Authorization").split(" ")[
-        1
-    ]  # Extract the token from the Authorization header
-    tokenManger.delete_token(token)
-    logger.info(f"User token blacklisted (logged out).")
-    return jsonify({"message": "Logged out"}), 200
-
-
-@auth_blueprint.route("/success")
-def success():
-    return "You have successfully logged in with Discord! (This is a generic success page)"
->>>>>>> 5c81a23e
+from flask import request, jsonify, Blueprint, redirect, current_app, session, make_response
+from shared import config, bot, tokenManger
+from modules.auth.decoraters import auth_required, error_handler
+import requests
+
+auth_blueprint = Blueprint("auth", __name__, template_folder=None, static_folder=None)
+CLIENT_ID = config.CLIENT_ID
+CLIENT_SECRET = config.CLIENT_SECRET
+REDIRECT_URI = config.REDIRECT_URI
+GUILD_ID = 762811961238618122
+
+logger.info(f"Auth API using CLIENT_ID: {CLIENT_ID} and REDIRECT_URI: {REDIRECT_URI}")
+
+@auth_blueprint.route("/login", methods=["GET"])
+def login():
+    logger.info(f"Redirecting to Discord OAuth login for client_id: {CLIENT_ID} and REDIRECT_URI: {REDIRECT_URI}")
+    return redirect(
+        f"https://discord.com/oauth2/authorize?client_id={CLIENT_ID}&redirect_uri={REDIRECT_URI}&response_type=code&scope=identify%20guilds"
+    )
+
+@auth_blueprint.route("/validToken", methods=["GET"])
+@auth_required
+def validToken():
+    token = request.headers.get("Authorization").split(" ")[
+        1
+    ]
+    if tokenManger.is_token_valid(token):
+        return jsonify({"status": "success", "valid": True, "expired": False}), 200
+    else:
+        return jsonify({"status": "error", "valid": False}), 401
+
+@auth_blueprint.route("/callback", methods=["GET"])
+def callback():
+    bot = current_app.auth_bot if hasattr(current_app, 'auth_bot') else None
+    if not bot or not bot.is_ready():
+        logger.error("Auth bot is not available or not ready for /callback")
+        return jsonify({"error": "Authentication service temporarily unavailable. Bot not ready."}), 503
+
+    code = request.args.get("code")
+    if not code:
+        logger.warning("No authorization code provided in /callback")
+        return jsonify({"error": "No authorization code provided"}), 400
+    
+    logger.info("Received authorization code, exchanging for token.")
+    token_response = requests.post(
+        "https://discord.com/api/v10/oauth2/token",
+        data={
+            "client_id": CLIENT_ID,
+            "client_secret": CLIENT_SECRET,
+            "grant_type": "authorization_code",
+            "code": code,
+            "redirect_uri": REDIRECT_URI,
+        },
+        headers={"Content-Type": "application/x-www-form-urlencoded"},
+    )
+    token_response_data = token_response.json()
+
+    if "access_token" in token_response_data:
+        access_token = token_response_data["access_token"]
+        logger.info("Access token received, fetching user info.")
+        headers = {
+            "Authorization": f"Bearer {access_token}",
+            "Content-Type": "application/json",
+        }
+        user_response = requests.get(
+            "https://discord.com/api/v10/users/@me", headers=headers
+        )
+        user_info = user_response.json()
+        user_id = user_info["id"]
+        if bot.check_officer(user_id):
+            name = bot.get_name(user_id)
+            # Generate token pair with both access and refresh tokens
+            access_token, refresh_token = tokenManger.generate_token_pair(
+                username=name, 
+                discord_id=user_id, 
+                access_exp_minutes=30, 
+                refresh_exp_days=7
+            )
+            # Store user info in session
+            session['user'] = {
+                'username': name,
+                'discord_id': user_id,
+                'role': 'admin'  # Set role as admin for officers
+            }
+            session['token'] = access_token
+            session['refresh_token'] = refresh_token
+            # Redirect to React frontend with both tokens
+            frontend_url = f"{config.CLIENT_URL}/auth/?access_token={access_token}&refresh_token={refresh_token}"
+            return redirect(frontend_url)
+        else:
+            full_url = f"{config.CLIENT_URL}/auth/?error=Unauthorized Access"
+            return redirect(full_url)
+    else:
+        logger.error(f"Failed to retrieve access token from Discord: {token_response_data}")
+        return jsonify({"error": "Failed to retrieve access token"}), 400
+
+
+@auth_blueprint.route("/refresh", methods=["POST"])
+def refresh_token():
+    """
+    Refresh access token using refresh token.
+    """
+    try:
+        data = request.get_json()
+        if not data or 'refresh_token' not in data:
+            return jsonify({"error": "Refresh token required"}), 400
+        
+        refresh_token = data['refresh_token']
+        
+        # Generate new access token
+        new_access_token = tokenManger.refresh_access_token(refresh_token)
+        
+        if new_access_token:
+            return jsonify({
+                "access_token": new_access_token,
+                "token_type": "Bearer",
+                "expires_in": 1800  # 30 minutes in seconds
+            }), 200
+        else:
+            return jsonify({"error": "Invalid or expired refresh token"}), 401
+            
+    except Exception as e:
+        return jsonify({"error": str(e)}), 500
+
+
+@auth_blueprint.route("/revoke", methods=["POST"])
+@auth_required
+def revoke_token():
+    """
+    Revoke refresh token (logout).
+    """
+    try:
+        data = request.get_json()
+        if not data or 'refresh_token' not in data:
+            return jsonify({"error": "Refresh token required"}), 400
+        
+        refresh_token = data['refresh_token']
+        
+        # Revoke the refresh token
+        if tokenManger.revoke_refresh_token(refresh_token):
+            # Also blacklist the current access token
+            current_token = request.headers.get("Authorization").split(" ")[1]
+            tokenManger.delete_token(current_token)
+            
+            return jsonify({"message": "Token revoked successfully"}), 200
+        else:
+            return jsonify({"error": "Invalid refresh token"}), 400
+            
+    except Exception as e:
+        return jsonify({"error": str(e)}), 500
+
+
+@auth_blueprint.route("/validateToken", methods=["GET"])
+def valid_token():
+    token = request.headers.get("Authorization").split(" ")[
+        1
+    ]
+    if tokenManger.is_token_valid(token):
+        if tokenManger.is_token_expired(token):
+            logger.info(f"Token is valid but expired.")
+            return jsonify(
+                {"status": "success", "valid": True, "expired": True}
+            ), 200
+        else:
+            logger.info(f"Token is valid and not expired.")
+            return jsonify(
+                {"status": "success", "valid": True, "expired": False}
+            ), 200
+    else:
+        logger.warning(f"Token validation failed (invalid).")
+        return jsonify(
+            {"status": "error", "valid": False, "message": "Token is invalid"}
+        ), 401
+
+
+@auth_blueprint.route("/appToken", methods=["GET"])
+@auth_required
+@error_handler
+def get_app_token():
+    token = request.headers.get("Authorization").split(" ")[1]
+    appname = request.args.get("appname")
+    if not appname:
+        return jsonify({"error": "appname query parameter is required"}), 400
+    
+    username = tokenManger.retrieve_username(token)
+    if not username:
+         return jsonify({"error": "Invalid user token"}), 401
+
+    logger.info(f"Generating app token for user {username}, app: {appname}")
+    app_token_value = tokenManger.genreate_app_token(username, appname)
+    return jsonify({"app_token": app_token_value}), 200
+
+
+@auth_blueprint.route("/name", methods=["GET"])
+@auth_required
+def get_name():
+    autorisation = request.headers.get("Authorization").split(" ")[1]
+
+    return jsonify({"name": tokenManger.retrieve_username(autorisation)}), 200
+
+
+@auth_blueprint.route("/logout", methods=["POST"])
+def logout():
+    """
+    Logout endpoint that revokes refresh token.
+    """
+    try:
+        data = request.get_json()
+        if data and 'refresh_token' in data:
+            # Revoke refresh token
+            tokenManger.revoke_refresh_token(data['refresh_token'])
+        
+        # Also blacklist current access token if provided
+        if "Authorization" in request.headers:
+            token = request.headers["Authorization"].split(" ")[1]
+            tokenManger.delete_token(token)
+        
+        # Clear session
+        session.clear()
+        
+        return jsonify({"message": "Logged out successfully"}), 200
+    except Exception as e:
+        return jsonify({"error": str(e)}), 500
+
+
+@auth_blueprint.route("/success")
+def success():
+    return "You have successfully logged in with Discord! (This is a generic success page)"