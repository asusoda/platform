import os
from dotenv import load_dotenv


class Config:
    def __init__(self) -> None:
        load_dotenv()
<<<<<<< HEAD
        # try:
        #     self.secret_key = os.environ['SECRET_KEY']
        #     self.client_id = os.environ['CLIENT_ID']
        #     self.client_secret = os.environ['CLIENT_SECRET']
        #     self.redirect_uri = os.environ['REDIRECT_URI']
        #     self.bot_token = os.environ['BOT_TOKEN']
        #     self.db_type = os.environ['DB_TYPE']
        #     self.db_uri = os.environ['DB_URI']
        #     self.db_name = os.environ['DB_NAME']
        #     self.db_user = os.environ['DB_USER']
        #     self.db_password = os.environ['DB_PASSWORD']
        #     self.is_prod = os.environ['PROD']
        # except KeyError as e:
        #     print(f"Missing environment variable: {e}")
        #     exit(1)
        self.SECRET_KEY='Gju8sO9y4F8WtU1O'
        self.CLIENT_ID=1153940272867180594
        self.CLIENT_SECRET="_2DJ787FBtThsR9oaPI3Qx3MsB4rNwdN"
        self.REDIRECT_URI='http://127.0.0.1:5000/callback'
        self.BOT_TOKEN="MTE1Mzk0MDI3Mjg2NzE4MDU5NA.G_KwRB.oQhPJQxaVWH97rpAVwwSFpjEUuzc-Cc_Jyn5Us"
        self.DB_TYPE='mongodb'
        self.DB_URI="mongodb+srv://soda_bot:<password>@cluster0.j5dxukh.mongodb.net/?retryWrites=true&w=majority"
        self.DB_NAME="soda-bot"
        self.DB_USER="soda_bot"
        self.DB_PASSWORD="ovBj2HHnF6CYsWgw"
        
=======
        try:
            # OAuth2 Config
            self.SECRET_KEY = os.environ["SECRET_KEY"]
            self.CLIENT_ID = os.environ["CLIENT_ID"]
            self.CLIENT_SECRET = os.environ["CLIENT_SECRET"]
            self.REDIRECT_URI = os.environ["REDIRECT_URI"]
            self.CLIENT_URL = os.environ["CLIENT_URL"]

            # API Tokens
            self.BOT_TOKEN = os.environ["BOT_TOKEN"]
            self.NOTION_TOKEN = os.environ["NOTION_TOKEN"]
            # Database Config
            self.DB_TYPE = os.environ["DB_TYPE"]
            self.DB_URI = os.environ["DB_URI"]
            self.DB_NAME = os.environ["DB_NAME"]
            self.DB_USER = os.environ["DB_USER"]
            self.DB_PASSWORD = os.environ["DB_PASSWORD"]

            # Encryption Config
            self.SSH_KEY = None
            with open("ssh.ppk", "r") as file:
                lines = file.readlines()
                print(lines)
                print(type(lines))
                public_lines_index = next(
                    i
                    for i, line in enumerate(lines)
                    if line.startswith("Public-Lines:")
                )
                private_lines_index = next(
                    i
                    for i, line in enumerate(lines)
                    if line.startswith("Private-Lines:")
                )

                # Extract the number of lines for the public and private keys
                public_lines_count = int(
                    lines[public_lines_index].split(":")[1].strip()
                )
                private_lines_count = int(
                    lines[private_lines_index].split(":")[1].strip()
                )

                # Extract the public key
                public_key_data = "".join(
                    lines[
                        public_lines_index + 1 : public_lines_index
                        + 1
                        + public_lines_count
                    ]
                )
                public_key_pem = f"-----BEGIN PUBLIC KEY-----\n{public_key_data.strip()}\n-----END PUBLIC KEY-----"

                # Extract the private key
                private_key_data = "".join(
                    lines[
                        private_lines_index + 1 : private_lines_index
                        + 1
                        + private_lines_count
                    ]
                )
                private_key_pem = f"-----BEGIN RSA PRIVATE KEY-----\n{private_key_data.strip()}\n-----END RSA PRIVATE KEY-----"
                self.SSH_KEY = (public_key_pem, private_key_pem)
            # App Config
            self.PROD = os.environ["PROD"]

        except KeyError as e:
            print(f"Missing environment variable: {e}")
            exit(1)
>>>>>>> 37d0cd1a

    def get(self, key: str) -> str:
        try:
            return getattr(self, key)
        except AttributeError:
            print(f"Key '{key}' not found in configuration.")
            exit(1)
<|MERGE_RESOLUTION|>--- conflicted
+++ resolved
@@ -1,112 +1,38 @@
-import os
-from dotenv import load_dotenv
-
-
-class Config:
-    def __init__(self) -> None:
-        load_dotenv()
-<<<<<<< HEAD
-        # try:
-        #     self.secret_key = os.environ['SECRET_KEY']
-        #     self.client_id = os.environ['CLIENT_ID']
-        #     self.client_secret = os.environ['CLIENT_SECRET']
-        #     self.redirect_uri = os.environ['REDIRECT_URI']
-        #     self.bot_token = os.environ['BOT_TOKEN']
-        #     self.db_type = os.environ['DB_TYPE']
-        #     self.db_uri = os.environ['DB_URI']
-        #     self.db_name = os.environ['DB_NAME']
-        #     self.db_user = os.environ['DB_USER']
-        #     self.db_password = os.environ['DB_PASSWORD']
-        #     self.is_prod = os.environ['PROD']
-        # except KeyError as e:
-        #     print(f"Missing environment variable: {e}")
-        #     exit(1)
-        self.SECRET_KEY='Gju8sO9y4F8WtU1O'
-        self.CLIENT_ID=1153940272867180594
-        self.CLIENT_SECRET="_2DJ787FBtThsR9oaPI3Qx3MsB4rNwdN"
-        self.REDIRECT_URI='http://127.0.0.1:5000/callback'
-        self.BOT_TOKEN="MTE1Mzk0MDI3Mjg2NzE4MDU5NA.G_KwRB.oQhPJQxaVWH97rpAVwwSFpjEUuzc-Cc_Jyn5Us"
-        self.DB_TYPE='mongodb'
-        self.DB_URI="mongodb+srv://soda_bot:<password>@cluster0.j5dxukh.mongodb.net/?retryWrites=true&w=majority"
-        self.DB_NAME="soda-bot"
-        self.DB_USER="soda_bot"
-        self.DB_PASSWORD="ovBj2HHnF6CYsWgw"
-        
-=======
-        try:
-            # OAuth2 Config
-            self.SECRET_KEY = os.environ["SECRET_KEY"]
-            self.CLIENT_ID = os.environ["CLIENT_ID"]
-            self.CLIENT_SECRET = os.environ["CLIENT_SECRET"]
-            self.REDIRECT_URI = os.environ["REDIRECT_URI"]
-            self.CLIENT_URL = os.environ["CLIENT_URL"]
-
-            # API Tokens
-            self.BOT_TOKEN = os.environ["BOT_TOKEN"]
-            self.NOTION_TOKEN = os.environ["NOTION_TOKEN"]
-            # Database Config
-            self.DB_TYPE = os.environ["DB_TYPE"]
-            self.DB_URI = os.environ["DB_URI"]
-            self.DB_NAME = os.environ["DB_NAME"]
-            self.DB_USER = os.environ["DB_USER"]
-            self.DB_PASSWORD = os.environ["DB_PASSWORD"]
-
-            # Encryption Config
-            self.SSH_KEY = None
-            with open("ssh.ppk", "r") as file:
-                lines = file.readlines()
-                print(lines)
-                print(type(lines))
-                public_lines_index = next(
-                    i
-                    for i, line in enumerate(lines)
-                    if line.startswith("Public-Lines:")
-                )
-                private_lines_index = next(
-                    i
-                    for i, line in enumerate(lines)
-                    if line.startswith("Private-Lines:")
-                )
-
-                # Extract the number of lines for the public and private keys
-                public_lines_count = int(
-                    lines[public_lines_index].split(":")[1].strip()
-                )
-                private_lines_count = int(
-                    lines[private_lines_index].split(":")[1].strip()
-                )
-
-                # Extract the public key
-                public_key_data = "".join(
-                    lines[
-                        public_lines_index + 1 : public_lines_index
-                        + 1
-                        + public_lines_count
-                    ]
-                )
-                public_key_pem = f"-----BEGIN PUBLIC KEY-----\n{public_key_data.strip()}\n-----END PUBLIC KEY-----"
-
-                # Extract the private key
-                private_key_data = "".join(
-                    lines[
-                        private_lines_index + 1 : private_lines_index
-                        + 1
-                        + private_lines_count
-                    ]
-                )
-                private_key_pem = f"-----BEGIN RSA PRIVATE KEY-----\n{private_key_data.strip()}\n-----END RSA PRIVATE KEY-----"
-                self.SSH_KEY = (public_key_pem, private_key_pem)
-            # App Config
-            self.PROD = os.environ["PROD"]
-
-        except KeyError as e:
-            print(f"Missing environment variable: {e}")
-            exit(1)
->>>>>>> 37d0cd1a
-
-    def get(self, key: str) -> str:
-        try:
-            return getattr(self, key)
-        except AttributeError:
-            print(f"Key '{key}' not found in configuration.")
-            exit(1)
+import os
+from dotenv import load_dotenv
+
+
+class Config:
+    def __init__(self) -> None:
+        load_dotenv()
+        try:
+            # OAuth2 Config
+            self.SECRET_KEY = os.environ["SECRET_KEY"]
+            self.CLIENT_ID = os.environ["CLIENT_ID"]
+            self.CLIENT_SECRET = os.environ["CLIENT_SECRET"]
+            self.REDIRECT_URI = os.environ["REDIRECT_URI"]
+            self.CLIENT_URL = os.environ["CLIENT_URL"]
+
+            # API Tokens
+            self.BOT_TOKEN = os.environ["BOT_TOKEN"]
+            self.NOTION_TOKEN = os.environ["NOTION_TOKEN"]
+            # Database Config
+            self.DB_TYPE = os.environ["DB_TYPE"]
+            self.DB_URI = os.environ["DB_URI"]
+            self.DB_NAME = os.environ["DB_NAME"]
+            self.DB_USER = os.environ["DB_USER"]
+            self.DB_PASSWORD = os.environ["DB_PASSWORD"]
+            
+            # App Config
+            self.PROD = os.environ["PROD"]
+
+        except KeyError as e:
+            print(f"Missing environment variable: {e}")
+            exit(1)
+
+    def get(self, key: str) -> str:
+        try:
+            return getattr(self, key)
+        except AttributeError:
+            print(f"Key '{key}' not found in configuration.")
+            exit(1)