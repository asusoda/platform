<<<<<<< HEAD
SECRET_KEY=<SECRET_KEY for Discord OAuth2>
CLIENT_ID=<CLIENT_ID for Discord OAuth2>
CLIENT_SECRET=<CLIENT_SECRET for Discord OAuth2>
REDIRECT_URI=<REDIRECT_URI for Discord OAuth2>
BOT_TOKEN=<BOT_TOKEN for Discord Bot>
DB_TYPE=<DB_TYPE for DB>
DB_URI=<DB_URI for DB>
DB_NAME=<DB_NAME for DB>
DB_USER=<DB_USER for DB>
DB_PASSWORD=<DB_PASSWORD for DB>
DB_HOST=<DB_HOST for DB>
DB_PORT=<DB_PORT for DB>
PROD=<Is Production>
CLIENT_URL=<CLIENT_URL for Admin Panel>
SUPER_SECRET_PASSWORD=<SUPER_SECRET_PASSWORD for authentication>
ALGORITHM = HS256
NOTION_API_KEY = <NOTION_API_KEY for Notion>
NOTION_DATABASE_ID = <NOTION_DATABASE_ID for Notion>
GOOGLE_CALENDAR_ID = <GOOGLE_CALENDAR_ID for Calendar>
GOOGLE_USER_EMAIL = <GOOGLE_USER_EMAIL for Shareable Calendar>
TNAY_API_URL=""
ANTHROPIC_API_KEY=""
DISCORD_OFFICER_WEBHOOK_URL=""
DISCORD_POST_WEBHOOK_URL=""
ONEUP_EMAIL=""
ONEUP_PASSWORD=""
SERVER_PORT = <SERVER_PORT for Admin Panel : 5000>
SERVER_DEBUG = <SERVER_DEBUG for Admin Panel>
TIMEZONE = <Timezone : 'America/Phoenix'>_
# Optional property name in Notion to store the Google Calendar event link (must be a URL type property)
NOTION_GCAL_LINK_PROPERTY = <URL property name in Notion, e.g. "Calendar Link">
=======
TIMEZONE=America/Phoenix
IS_PROD=false
 
# url stuff
CLIENT_URL=https://admin.thesoda.io  # TODO: rename this to ADMIN_UI_URL
REACT_APP_API_URL=https://api.thesoda.io  # TODO: rename this to API_URL
REDIRECT_URI=https://api.thesoda.io/api/auth/callback  # TODO: remove this
TNAY_API_URL="https://api.thesoda.io/api/calendar/soda/events"  # TODO: remove this

# PII
GOOGLE_CALENDAR_ID=c_9d4bb8cc4eb0a947ef07bb5d2a2133404bbd2a186814274013f02d2709f213af@group.calendar.google.com
GOOGLE_USER_EMAIL=asu@thesoda.io

# secrets
NOTION_API_KEY=  # for notion
NOTION_DATABASE_ID=  # for calendar integration
OPEN_ROUTER_CLAUDE_API_KEY=  # for ai content generation
DISCORD_OFFICER_WEBHOOK_URL=  # for officer notifications
DISCORD_POST_WEBHOOK_URL=  # to post marketing announcements
ONEUP_EMAIL=  # for social media cross-posting via selenium
ONEUP_PASSWORD=  # for social media cross-posting via selenium
BOT_TOKEN=  # for discord bot
SECRET_KEY=  # for discord oauth2
CLIENT_ID=  # for discord oauth2
CLIENT_SECRET=  # for discord oauth2
>>>>>>> 01d1b3f5
<|MERGE_RESOLUTION|>--- conflicted
+++ resolved
@@ -1,36 +1,3 @@
-<<<<<<< HEAD
-SECRET_KEY=<SECRET_KEY for Discord OAuth2>
-CLIENT_ID=<CLIENT_ID for Discord OAuth2>
-CLIENT_SECRET=<CLIENT_SECRET for Discord OAuth2>
-REDIRECT_URI=<REDIRECT_URI for Discord OAuth2>
-BOT_TOKEN=<BOT_TOKEN for Discord Bot>
-DB_TYPE=<DB_TYPE for DB>
-DB_URI=<DB_URI for DB>
-DB_NAME=<DB_NAME for DB>
-DB_USER=<DB_USER for DB>
-DB_PASSWORD=<DB_PASSWORD for DB>
-DB_HOST=<DB_HOST for DB>
-DB_PORT=<DB_PORT for DB>
-PROD=<Is Production>
-CLIENT_URL=<CLIENT_URL for Admin Panel>
-SUPER_SECRET_PASSWORD=<SUPER_SECRET_PASSWORD for authentication>
-ALGORITHM = HS256
-NOTION_API_KEY = <NOTION_API_KEY for Notion>
-NOTION_DATABASE_ID = <NOTION_DATABASE_ID for Notion>
-GOOGLE_CALENDAR_ID = <GOOGLE_CALENDAR_ID for Calendar>
-GOOGLE_USER_EMAIL = <GOOGLE_USER_EMAIL for Shareable Calendar>
-TNAY_API_URL=""
-ANTHROPIC_API_KEY=""
-DISCORD_OFFICER_WEBHOOK_URL=""
-DISCORD_POST_WEBHOOK_URL=""
-ONEUP_EMAIL=""
-ONEUP_PASSWORD=""
-SERVER_PORT = <SERVER_PORT for Admin Panel : 5000>
-SERVER_DEBUG = <SERVER_DEBUG for Admin Panel>
-TIMEZONE = <Timezone : 'America/Phoenix'>_
-# Optional property name in Notion to store the Google Calendar event link (must be a URL type property)
-NOTION_GCAL_LINK_PROPERTY = <URL property name in Notion, e.g. "Calendar Link">
-=======
 TIMEZONE=America/Phoenix
 IS_PROD=false
  
@@ -55,5 +22,4 @@
 BOT_TOKEN=  # for discord bot
 SECRET_KEY=  # for discord oauth2
 CLIENT_ID=  # for discord oauth2
-CLIENT_SECRET=  # for discord oauth2
->>>>>>> 01d1b3f5
+CLIENT_SECRET=  # for discord oauth2