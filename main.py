<<<<<<< HEAD
from flask import Flask
from shared import app, bot, logger # Ensure logger is imported here or below
from modules.calendar.service import CalendarService # Import CalendarService
=======
from flask import Flask, send_from_directory, current_app # Import current_app
from shared import app, logger, config, create_summarizer_bot, create_auth_bot
from modules.utils.sync_utility import UnifiedSyncService
>>>>>>> 5c81a23e

from modules.public.api import public_blueprint
from modules.points.api import points_blueprint
from modules.users.api import users_blueprint
from modules.utils.db import DBConnect
from modules.auth.api import auth_blueprint
<<<<<<< HEAD
from modules.calendar.api import calendar_blueprint
from modules.organizations.api import organizations_blueprint
from modules.superadmin.api import superadmin_blueprint
# Removed all view blueprint imports - keeping only API blueprints

from shared import config # logger is imported above, calendar_service removed
import threading
from apscheduler.schedulers.background import BackgroundScheduler # Import APScheduler
import os
from datetime import datetime

# Enable Flask's debug mode and template auto-reload for development
app.config['DEBUG'] = True
app.config['TEMPLATES_AUTO_RELOAD'] = True

# Set a secret key for session management
app.secret_key = os.environ.get('FLASK_SECRET_KEY', 'dev-secret-key')

# Configure Jinja2 to output template path during rendering (helps debug template issues)
app.config['EXPLAIN_TEMPLATE_LOADING'] = True

# Instantiate and attach CalendarService after app is defined
calendar_service = CalendarService(logger)
app.calendar_service = calendar_service

# Register API Blueprints (used for API calls)
app.register_blueprint(public_blueprint, url_prefix="/api")
app.register_blueprint(points_blueprint, url_prefix="/api/points")
app.register_blueprint(users_blueprint, url_prefix="/api/users")
app.register_blueprint(auth_blueprint, url_prefix="/api/auth")
app.register_blueprint(calendar_blueprint, url_prefix="/api/calendar")
app.register_blueprint(organizations_blueprint, url_prefix="/api/organizations")
app.register_blueprint(superadmin_blueprint, url_prefix="/api/superadmin")

# Removed all view blueprint registrations - keeping only API blueprints

# Removed template context processor and static file serving - not needed for API-only app
=======
from modules.ocp.api import ocp_blueprint

from modules.calendar.api import calendar_blueprint
from modules.summarizer.api import summarizer_blueprint
from modules.bot.api import game_blueprint
from modules.storefront.api import storefront_blueprint
from migrations import run_all_migrations
import threading
import asyncio
from apscheduler.schedulers.background import BackgroundScheduler
import os

# Instantiate and attach UnifiedSyncService after app is defined
unified_sync_service = UnifiedSyncService(logger)
app.unified_sync_service = unified_sync_service

# Register Blueprints
app.register_blueprint(public_blueprint, url_prefix="/")
app.register_blueprint(points_blueprint, url_prefix="/points")
app.register_blueprint(users_blueprint, url_prefix="/users")
app.register_blueprint(auth_blueprint, url_prefix="/auth")
app.register_blueprint(calendar_blueprint, url_prefix="/calendar")
app.register_blueprint(summarizer_blueprint, url_prefix="/summarizer")
app.register_blueprint(game_blueprint, url_prefix="/bot")
app.register_blueprint(storefront_blueprint, url_prefix="/storefront")
app.register_blueprint(ocp_blueprint, url_prefix="/ocp")

>>>>>>> 5c81a23e

# --- Scheduler Setup ---
scheduler = BackgroundScheduler(daemon=True)

<<<<<<< HEAD
def sync_job():
    """Job function to sync Notion to Google Calendar."""
    with app.app_context():
        logger.info("Running scheduled Notion to Google Calendar sync...")
        try:
            # Instantiate service within context to ensure access to app resources
            # calendar_service is now imported from shared.py
            calendar_service.sync_notion_to_google()
            logger.info("Scheduled sync completed successfully.")
        except Exception as e:
            logger.error(f"Error during scheduled sync: {e}", exc_info=True)

# --- App Initialization ---
def initialize_app():
    """Initialize the application with necessary setup"""
    # Run all database migrations

    # Start Discord bot in a separate thread
    bot_thread = threading.Thread(target=bot.run)
    bot_thread.daemon = True
    bot_thread.start()

    # Add and start the scheduler job
    scheduler.add_job(sync_job, 'interval', minutes=15, id='notion_google_sync_job')
    scheduler.start()
    logger.info("APScheduler started for Notion-Google Calendar sync.")
    
    # Start Flask app
    # Use debug=True in development to help with template errors
    app.run(host='0.0.0.0', port=8000, debug=True, use_reloader=False)
=======
def unified_sync_job():
    """Job function to sync Notion to both Google Calendar and OCP database."""
    with app.app_context():
        logger.info("Running scheduled unified Notion sync (Calendar + OCP)...")
        try:
            # Use the unified sync service to run both syncs
            sync_result = unified_sync_service.sync_notion_to_all()
            
            if sync_result.get("status") == "success":
                logger.info(f"Scheduled unified sync completed successfully: {sync_result.get('message')}")
            elif sync_result.get("status") == "warning":
                logger.warning(f"Scheduled unified sync completed with warnings: {sync_result.get('message')}")
            else:
                logger.error(f"Scheduled unified sync failed: {sync_result.get('message')}")
                
        except Exception as e:
            logger.error(f"Error during scheduled unified sync: {e}", exc_info=True)

# --- Bot Thread Functions ---
def run_summarizer_bot_in_thread():
    loop = asyncio.new_event_loop()
    asyncio.set_event_loop(loop)
    # Create bot instance inside the thread, using the thread's loop
    summarizer_bot_instance = create_summarizer_bot(loop)
    try:
        logger.info("Starting summarizer bot thread...")
        summarizer_bot_token = config.AVERY_BOT_TOKEN
        if not summarizer_bot_token:
            logger.error("AVERY_BOT_TOKEN not found. Summarizer bot will not start.")
            return
        # Use bot_instance.start() and manage the loop
        loop.run_until_complete(summarizer_bot_instance.start(summarizer_bot_token))
    except discord.errors.LoginFailure:
        logger.error(f"Login failed for summarizer bot. Check AVERY_BOT_TOKEN.")
    except Exception as e:
        logger.error(f"Error in summarizer bot thread: {e}", exc_info=True)
    finally:
        if loop.is_running() and not summarizer_bot_instance.is_closed():
            logger.info("Closing summarizer bot...")
            loop.run_until_complete(summarizer_bot_instance.close())
        loop.close()
        logger.info("Summarizer bot thread finished and loop closed.")

def run_auth_bot_in_thread():
    loop = asyncio.new_event_loop()
    asyncio.set_event_loop(loop)
    # Create bot instance inside the thread, using the thread's loop
    auth_bot_instance = create_auth_bot(loop)
    # Store the auth_bot instance on the Flask app context for API use
    app.auth_bot = auth_bot_instance
    try:
        logger.info("Starting auth bot thread...")
        auth_bot_token = config.BOT_TOKEN
        if not auth_bot_token:
            logger.error("BOT_TOKEN not found. Auth bot will not start.")
            return
        # Use bot_instance.start() and manage the loop
        loop.run_until_complete(auth_bot_instance.start(auth_bot_token))
    except discord.errors.LoginFailure:
        logger.error(f"Login failed for auth bot. Check AUTH_BOT_TOKEN.")
    except Exception as e:
        logger.error(f"Error in auth bot thread: {e}", exc_info=True)
    finally:
        if loop.is_running() and not auth_bot_instance.is_closed():
            logger.info("Closing auth bot...")
            loop.run_until_complete(auth_bot_instance.close())
        loop.close()
        logger.info("Auth bot thread finished and loop closed.")



# --- App Initialization ---
def initialize_app():
    run_all_migrations()

    summarizer_thread = threading.Thread(target=run_summarizer_bot_in_thread, name="SummarizerBotThread")
    summarizer_thread.daemon = True
    summarizer_thread.start()
    logger.info("Summarizer bot thread initiated")

    auth_thread = threading.Thread(target=run_auth_bot_in_thread, name="AuthBotThread")
    auth_thread.daemon = True
    auth_thread.start()
    logger.info("Auth bot thread initiated")

    scheduler.add_job(unified_sync_job, 'interval', minutes=15, id='unified_notion_sync_job')
    scheduler.start()
    logger.info("APScheduler started with unified Notion sync (Calendar + OCP) every 15 minutes.")

    logger.info(f"Starting Flask application on port {config.SERVER_PORT} with debug={config.SERVER_DEBUG}")
    app.run(host='0.0.0.0', port=8000, debug=config.SERVER_DEBUG, use_reloader=False)
>>>>>>> 5c81a23e

if __name__ == "__main__":
    initialize_app()<|MERGE_RESOLUTION|>--- conflicted
+++ resolved
@@ -1,19 +1,16 @@
-<<<<<<< HEAD
-from flask import Flask
-from shared import app, bot, logger # Ensure logger is imported here or below
-from modules.calendar.service import CalendarService # Import CalendarService
-=======
-from flask import Flask, send_from_directory, current_app # Import current_app
+from flask import Flask, current_app # Import current_app
 from shared import app, logger, config, create_summarizer_bot, create_auth_bot
 from modules.utils.sync_utility import UnifiedSyncService
->>>>>>> 5c81a23e
 
 from modules.public.api import public_blueprint
 from modules.points.api import points_blueprint
 from modules.users.api import users_blueprint
 from modules.utils.db import DBConnect
 from modules.auth.api import auth_blueprint
-<<<<<<< HEAD
+from modules.ocp.api import ocp_blueprint
+from modules.summarizer.api import summarizer_blueprint
+from modules.bot.api import game_blueprint
+from modules.storefront.api import storefront_blueprint
 from modules.calendar.api import calendar_blueprint
 from modules.organizations.api import organizations_blueprint
 from modules.superadmin.api import superadmin_blueprint
@@ -21,8 +18,10 @@
 
 from shared import config # logger is imported above, calendar_service removed
 import threading
-from apscheduler.schedulers.background import BackgroundScheduler # Import APScheduler
+import asyncio
+from apscheduler.schedulers.background import BackgroundScheduler
 import os
+
 from datetime import datetime
 
 # Enable Flask's debug mode and template auto-reload for development
@@ -34,35 +33,6 @@
 
 # Configure Jinja2 to output template path during rendering (helps debug template issues)
 app.config['EXPLAIN_TEMPLATE_LOADING'] = True
-
-# Instantiate and attach CalendarService after app is defined
-calendar_service = CalendarService(logger)
-app.calendar_service = calendar_service
-
-# Register API Blueprints (used for API calls)
-app.register_blueprint(public_blueprint, url_prefix="/api")
-app.register_blueprint(points_blueprint, url_prefix="/api/points")
-app.register_blueprint(users_blueprint, url_prefix="/api/users")
-app.register_blueprint(auth_blueprint, url_prefix="/api/auth")
-app.register_blueprint(calendar_blueprint, url_prefix="/api/calendar")
-app.register_blueprint(organizations_blueprint, url_prefix="/api/organizations")
-app.register_blueprint(superadmin_blueprint, url_prefix="/api/superadmin")
-
-# Removed all view blueprint registrations - keeping only API blueprints
-
-# Removed template context processor and static file serving - not needed for API-only app
-=======
-from modules.ocp.api import ocp_blueprint
-
-from modules.calendar.api import calendar_blueprint
-from modules.summarizer.api import summarizer_blueprint
-from modules.bot.api import game_blueprint
-from modules.storefront.api import storefront_blueprint
-from migrations import run_all_migrations
-import threading
-import asyncio
-from apscheduler.schedulers.background import BackgroundScheduler
-import os
 
 # Instantiate and attach UnifiedSyncService after app is defined
 unified_sync_service = UnifiedSyncService(logger)
@@ -78,44 +48,21 @@
 app.register_blueprint(game_blueprint, url_prefix="/bot")
 app.register_blueprint(storefront_blueprint, url_prefix="/storefront")
 app.register_blueprint(ocp_blueprint, url_prefix="/ocp")
+app.register_blueprint(organizations_blueprint, url_prefix="/api/organizations")
+app.register_blueprint(superadmin_blueprint, url_prefix="/api/superadmin")
 
->>>>>>> 5c81a23e
+# # Configure static file serving
+# @app.route('/', defaults={'path': ''})
+# @app.route('/<path:path>')
+# def serve(path):
+#     if path == "":
+#         return send_from_directory('web/dist', 'index.html')
+#     else:
+#         return send_from_directory('web/dist', path)
 
 # --- Scheduler Setup ---
 scheduler = BackgroundScheduler(daemon=True)
 
-<<<<<<< HEAD
-def sync_job():
-    """Job function to sync Notion to Google Calendar."""
-    with app.app_context():
-        logger.info("Running scheduled Notion to Google Calendar sync...")
-        try:
-            # Instantiate service within context to ensure access to app resources
-            # calendar_service is now imported from shared.py
-            calendar_service.sync_notion_to_google()
-            logger.info("Scheduled sync completed successfully.")
-        except Exception as e:
-            logger.error(f"Error during scheduled sync: {e}", exc_info=True)
-
-# --- App Initialization ---
-def initialize_app():
-    """Initialize the application with necessary setup"""
-    # Run all database migrations
-
-    # Start Discord bot in a separate thread
-    bot_thread = threading.Thread(target=bot.run)
-    bot_thread.daemon = True
-    bot_thread.start()
-
-    # Add and start the scheduler job
-    scheduler.add_job(sync_job, 'interval', minutes=15, id='notion_google_sync_job')
-    scheduler.start()
-    logger.info("APScheduler started for Notion-Google Calendar sync.")
-    
-    # Start Flask app
-    # Use debug=True in development to help with template errors
-    app.run(host='0.0.0.0', port=8000, debug=True, use_reloader=False)
-=======
 def unified_sync_job():
     """Job function to sync Notion to both Google Calendar and OCP database."""
     with app.app_context():
@@ -189,7 +136,6 @@
 
 # --- App Initialization ---
 def initialize_app():
-    run_all_migrations()
 
     summarizer_thread = threading.Thread(target=run_summarizer_bot_in_thread, name="SummarizerBotThread")
     summarizer_thread.daemon = True
@@ -203,11 +149,11 @@
 
     scheduler.add_job(unified_sync_job, 'interval', minutes=15, id='unified_notion_sync_job')
     scheduler.start()
-    logger.info("APScheduler started with unified Notion sync (Calendar + OCP) every 15 minutes.")
-
-    logger.info(f"Starting Flask application on port {config.SERVER_PORT} with debug={config.SERVER_DEBUG}")
-    app.run(host='0.0.0.0', port=8000, debug=config.SERVER_DEBUG, use_reloader=False)
->>>>>>> 5c81a23e
+    logger.info("APScheduler started for Notion-Google Calendar sync.")
+    
+    # Start Flask app
+    # Use debug=True in development to help with template errors
+    app.run(host='0.0.0.0', port=8000, debug=True, use_reloader=False)
 
 if __name__ == "__main__":
     initialize_app()