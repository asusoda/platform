<<<<<<< HEAD
# T'NAY API

This project provides a modular internal API and Discord bots for SoDA.

The server side is developed using Flask, handling API requests, Discord bot interactions, and data management across all modules.

See the READMEs for more detailed documentation on the respective modules in `./modules`

## Development Setup

1. Clone the repository:

   ```bash
   git clone https://github.com/asusoda/soda-internal-api.git
   ```

2. Install dependencies using Poetry:

   ```bash
   # Install Poetry if you don't have it yet
   # See https://python-poetry.org/docs/#installation for more details
   curl -sSL https://install.python-poetry.org | python3 -

   # Install project dependencies
   poetry install

   # Activate the virtual environment
   poetry shell
   ```

3. Edit the secret values
   Copy the .env.template to .env

   ```bash
   cp .env.template .env
   ```

   Edit the .env file to provide the necessary configuration values, such as API keys, Discord bot token, and other credentials.

4. Run the program

   ```bash
   poetry run python main.py

   # If using activated virtual environment
   python main.py

   ```

## Testing

This project uses pytest for automated testing. To run the tests:

1. Make sure you have the development dependencies installed:

   ```bash
   poetry install
   ```
   
2. Run all tests:

   ```bash
   pytest          # If pytest is in your PATH
   # OR
   poetry run pytest  # If using Poetry
   ```

## Deployment

### Using Docker Compose (Recommended)

The project now uses Docker Compose for easier deployment and management.

#### Quick Start

```bash
# Development environment
make dev

# Production deployment
make deploy

# View logs
make logs

# Stop services
make down
```

#### Manual Docker Compose Commands

```bash
# Build the Docker image
docker-compose build

# Start services
docker-compose up -d

# Stop services
docker-compose down

# View logs
docker-compose logs -f

# Production deployment
docker-compose up -d
```

#### Deployment Process

The `make deploy` command automates the entire deployment:

1. Pulls latest changes from git
2. Builds the Docker image
3. Manages container lifecycle
4. Performs health checks
5. Shows deployment status

You can customize the deployment with environment variables:

```bash
# Deploy from a different directory
make deploy PROJECT_DIR=/path/to/project

# Deploy a different branch
make deploy BRANCH=develop
```

### Docker Configuration Files

- `docker-compose.yml` - Single configuration for all environments
- `.dockerignore` - Optimizes build context

### Data Persistence

The application data is stored in the `./data` directory, which is mounted as a volume in the container. This ensures data persistence across container restarts.

## License

This project is licensed under the MIT License.

## Contact

For any questions or feedback, feel free to reach out:

- **Tanay Upreti** - [GitHub](https://github.com/code-wolf-byte)
=======
This project provides a modular internal API and Discord bots for the Software Developers Association (SoDA) at ASU. The server side is developed using Flask, handling API requests, Discord bot interactions, and data management across all modules.

## Directory

- [Main Documentation](#) - This README file
- [Module Documentation](./modules/README.md) - Detailed information on available modules
  - [Auth Module](./modules/auth/README.md)
  - [Bot Module](./modules/bot/README.md)
  - [Calendar Module](./modules/calendar/README.md)
  - [Organizations Module](./modules/organizations/README.md)
  - [Points Module](./modules/points/README.md)
  - [Storefront Module](./modules/storefront/README.md)
  - [Users Module](./modules/users/README.md)

## Getting Started

### Prerequisites

- Podman and podman-compose
- Make

### Development Setup

1. **Clone the repository:**
   ```bash
   git clone https://github.com/asusoda/soda-internal-api.git
   cd soda-internal-api
   ```

2. **Configure environment variables:**
   ```bash
   # Copy the template environment file
   cp .env.template .env
   
   # Edit the .env file with your configuration values
   # This includes API keys, Discord bot token, etc.
   ```

3. **Start the development environment:**
   ```bash
   make dev
   ```

That's it! The application will be available at:
- API: http://localhost:8000
- Web Frontend: http://localhost:5000


## Common Commands

```bash
# Start development environment (with logs)
make dev

# Start services in background
make up

# Stop services
make down

# View logs
make logs

# Check container status
make status


### Customizing Deployment

# Open shell in API container
make shell

# Build images
make build

# Deploy to production
make deploy
```


## Contributing

1. Fork the repository
2. Create a feature branch (`git checkout -b feature/amazing-feature`)
3. Commit your changes (`git commit -m 'Add some amazing feature'`)
4. Push to the branch (`git push origin feature/amazing-feature`)
5. Open a Pull Request

## Contact

For any questions or feedback, please reach out to asu@thesoda.io
>>>>>>> b5369844
<|MERGE_RESOLUTION|>--- conflicted
+++ resolved
@@ -1,151 +1,3 @@
-<<<<<<< HEAD
-# T'NAY API
-
-This project provides a modular internal API and Discord bots for SoDA.
-
-The server side is developed using Flask, handling API requests, Discord bot interactions, and data management across all modules.
-
-See the READMEs for more detailed documentation on the respective modules in `./modules`
-
-## Development Setup
-
-1. Clone the repository:
-
-   ```bash
-   git clone https://github.com/asusoda/soda-internal-api.git
-   ```
-
-2. Install dependencies using Poetry:
-
-   ```bash
-   # Install Poetry if you don't have it yet
-   # See https://python-poetry.org/docs/#installation for more details
-   curl -sSL https://install.python-poetry.org | python3 -
-
-   # Install project dependencies
-   poetry install
-
-   # Activate the virtual environment
-   poetry shell
-   ```
-
-3. Edit the secret values
-   Copy the .env.template to .env
-
-   ```bash
-   cp .env.template .env
-   ```
-
-   Edit the .env file to provide the necessary configuration values, such as API keys, Discord bot token, and other credentials.
-
-4. Run the program
-
-   ```bash
-   poetry run python main.py
-
-   # If using activated virtual environment
-   python main.py
-
-   ```
-
-## Testing
-
-This project uses pytest for automated testing. To run the tests:
-
-1. Make sure you have the development dependencies installed:
-
-   ```bash
-   poetry install
-   ```
-   
-2. Run all tests:
-
-   ```bash
-   pytest          # If pytest is in your PATH
-   # OR
-   poetry run pytest  # If using Poetry
-   ```
-
-## Deployment
-
-### Using Docker Compose (Recommended)
-
-The project now uses Docker Compose for easier deployment and management.
-
-#### Quick Start
-
-```bash
-# Development environment
-make dev
-
-# Production deployment
-make deploy
-
-# View logs
-make logs
-
-# Stop services
-make down
-```
-
-#### Manual Docker Compose Commands
-
-```bash
-# Build the Docker image
-docker-compose build
-
-# Start services
-docker-compose up -d
-
-# Stop services
-docker-compose down
-
-# View logs
-docker-compose logs -f
-
-# Production deployment
-docker-compose up -d
-```
-
-#### Deployment Process
-
-The `make deploy` command automates the entire deployment:
-
-1. Pulls latest changes from git
-2. Builds the Docker image
-3. Manages container lifecycle
-4. Performs health checks
-5. Shows deployment status
-
-You can customize the deployment with environment variables:
-
-```bash
-# Deploy from a different directory
-make deploy PROJECT_DIR=/path/to/project
-
-# Deploy a different branch
-make deploy BRANCH=develop
-```
-
-### Docker Configuration Files
-
-- `docker-compose.yml` - Single configuration for all environments
-- `.dockerignore` - Optimizes build context
-
-### Data Persistence
-
-The application data is stored in the `./data` directory, which is mounted as a volume in the container. This ensures data persistence across container restarts.
-
-## License
-
-This project is licensed under the MIT License.
-
-## Contact
-
-For any questions or feedback, feel free to reach out:
-
-- **Tanay Upreti** - [GitHub](https://github.com/code-wolf-byte)
-=======
 This project provides a modular internal API and Discord bots for the Software Developers Association (SoDA) at ASU. The server side is developed using Flask, handling API requests, Discord bot interactions, and data management across all modules.
 
 ## Directory
@@ -236,5 +88,4 @@
 
 ## Contact
 
-For any questions or feedback, please reach out to asu@thesoda.io
->>>>>>> b5369844
+For any questions or feedback, please reach out to asu@thesoda.io